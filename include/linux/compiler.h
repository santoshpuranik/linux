/* SPDX-License-Identifier: GPL-2.0 */
#ifndef __LINUX_COMPILER_H
#define __LINUX_COMPILER_H

#include <linux/compiler_types.h>

#ifndef __ASSEMBLY__

#ifdef __KERNEL__

/*
 * Note: DISABLE_BRANCH_PROFILING can be used by special lowlevel code
 * to disable branch tracing on a per file basis.
 */
#if defined(CONFIG_TRACE_BRANCH_PROFILING) \
    && !defined(DISABLE_BRANCH_PROFILING) && !defined(__CHECKER__)
void ftrace_likely_update(struct ftrace_likely_data *f, int val,
			  int expect, int is_constant);

#define likely_notrace(x)	__builtin_expect(!!(x), 1)
#define unlikely_notrace(x)	__builtin_expect(!!(x), 0)

#define __branch_check__(x, expect, is_constant) ({			\
			long ______r;					\
			static struct ftrace_likely_data		\
				__aligned(4)				\
				__section("_ftrace_annotated_branch")	\
				______f = {				\
				.data.func = __func__,			\
				.data.file = __FILE__,			\
				.data.line = __LINE__,			\
			};						\
			______r = __builtin_expect(!!(x), expect);	\
			ftrace_likely_update(&______f, ______r,		\
					     expect, is_constant);	\
			______r;					\
		})

/*
 * Using __builtin_constant_p(x) to ignore cases where the return
 * value is always the same.  This idea is taken from a similar patch
 * written by Daniel Walker.
 */
# ifndef likely
#  define likely(x)	(__branch_check__(x, 1, __builtin_constant_p(x)))
# endif
# ifndef unlikely
#  define unlikely(x)	(__branch_check__(x, 0, __builtin_constant_p(x)))
# endif

#ifdef CONFIG_PROFILE_ALL_BRANCHES
/*
 * "Define 'is'", Bill Clinton
 * "Define 'if'", Steven Rostedt
 */
#define if(cond, ...) if ( __trace_if_var( !!(cond , ## __VA_ARGS__) ) )

#define __trace_if_var(cond) (__builtin_constant_p(cond) ? (cond) : __trace_if_value(cond))

#define __trace_if_value(cond) ({			\
	static struct ftrace_branch_data		\
		__aligned(4)				\
		__section("_ftrace_branch")		\
		__if_trace = {				\
			.func = __func__,		\
			.file = __FILE__,		\
			.line = __LINE__,		\
		};					\
	(cond) ?					\
		(__if_trace.miss_hit[1]++,1) :		\
		(__if_trace.miss_hit[0]++,0);		\
})

#endif /* CONFIG_PROFILE_ALL_BRANCHES */

#else
# define likely(x)	__builtin_expect(!!(x), 1)
# define unlikely(x)	__builtin_expect(!!(x), 0)
# define likely_notrace(x)	likely(x)
# define unlikely_notrace(x)	unlikely(x)
#endif

/* Optimization barrier */
#ifndef barrier
/* The "volatile" is due to gcc bugs */
# define barrier() __asm__ __volatile__("": : :"memory")
#endif

#ifndef barrier_data
/*
 * This version is i.e. to prevent dead stores elimination on @ptr
 * where gcc and llvm may behave differently when otherwise using
 * normal barrier(): while gcc behavior gets along with a normal
 * barrier(), llvm needs an explicit input variable to be assumed
 * clobbered. The issue is as follows: while the inline asm might
 * access any memory it wants, the compiler could have fit all of
 * @ptr into memory registers instead, and since @ptr never escaped
 * from that, it proved that the inline asm wasn't touching any of
 * it. This version works well with both compilers, i.e. we're telling
 * the compiler that the inline asm absolutely may see the contents
 * of @ptr. See also: https://llvm.org/bugs/show_bug.cgi?id=15495
 */
# define barrier_data(ptr) __asm__ __volatile__("": :"r"(ptr) :"memory")
#endif

/* workaround for GCC PR82365 if needed */
#ifndef barrier_before_unreachable
# define barrier_before_unreachable() do { } while (0)
#endif

/* Unreachable code */
#ifdef CONFIG_STACK_VALIDATION
/*
 * These macros help objtool understand GCC code flow for unreachable code.
 * The __COUNTER__ based labels are a hack to make each instance of the macros
 * unique, to convince GCC not to merge duplicate inline asm statements.
 */
#define __stringify_label(n) #n

<<<<<<< HEAD
#define __annotate_reachable(c) ({					\
	asm volatile(__stringify_label(c) ":\n\t"			\
		     ".pushsection .discard.reachable\n\t"		\
		     ".long " __stringify_label(c) "b - .\n\t"		\
		     ".popsection\n\t" : : "i" (c));			\
})
#define annotate_reachable() __annotate_reachable(__COUNTER__)

=======
>>>>>>> 754e0b0e
#define __annotate_unreachable(c) ({					\
	asm volatile(__stringify_label(c) ":\n\t"			\
		     ".pushsection .discard.unreachable\n\t"		\
		     ".long " __stringify_label(c) "b - .\n\t"		\
		     ".popsection\n\t" : : "i" (c));			\
})
#define annotate_unreachable() __annotate_unreachable(__COUNTER__)

#define ASM_REACHABLE							\
	"998:\n\t"							\
	".pushsection .discard.reachable\n\t"				\
	".long 998b - .\n\t"						\
	".popsection\n\t"

/* Annotate a C jump table to allow objtool to follow the code flow */
#define __annotate_jump_table __section(".rodata..c_jump_table")

#else
#define annotate_unreachable()
# define ASM_REACHABLE
#define __annotate_jump_table
#endif

#ifndef unreachable
# define unreachable() do {		\
	annotate_unreachable();		\
	__builtin_unreachable();	\
} while (0)
#endif

/*
 * KENTRY - kernel entry point
 * This can be used to annotate symbols (functions or data) that are used
 * without their linker symbol being referenced explicitly. For example,
 * interrupt vector handlers, or functions in the kernel image that are found
 * programatically.
 *
 * Not required for symbols exported with EXPORT_SYMBOL, or initcalls. Those
 * are handled in their own way (with KEEP() in linker scripts).
 *
 * KENTRY can be avoided if the symbols in question are marked as KEEP() in the
 * linker script. For example an architecture could KEEP() its entire
 * boot/exception vector code rather than annotate each function and data.
 */
#ifndef KENTRY
# define KENTRY(sym)						\
	extern typeof(sym) sym;					\
	static const unsigned long __kentry_##sym		\
	__used							\
	__attribute__((__section__("___kentry+" #sym)))		\
	= (unsigned long)&sym;
#endif

#ifndef RELOC_HIDE
# define RELOC_HIDE(ptr, off)					\
  ({ unsigned long __ptr;					\
     __ptr = (unsigned long) (ptr);				\
    (typeof(ptr)) (__ptr + (off)); })
#endif

#define absolute_pointer(val)	RELOC_HIDE((void *)(val), 0)

#ifndef OPTIMIZER_HIDE_VAR
/* Make the optimizer believe the variable can be manipulated arbitrarily. */
#define OPTIMIZER_HIDE_VAR(var)						\
	__asm__ ("" : "=r" (var) : "0" (var))
#endif

/* Not-quite-unique ID. */
#ifndef __UNIQUE_ID
# define __UNIQUE_ID(prefix) __PASTE(__PASTE(__UNIQUE_ID_, prefix), __LINE__)
#endif

/**
 * data_race - mark an expression as containing intentional data races
 *
 * This data_race() macro is useful for situations in which data races
 * should be forgiven.  One example is diagnostic code that accesses
 * shared variables but is not a part of the core synchronization design.
 *
 * This macro *does not* affect normal code generation, but is a hint
 * to tooling that data races here are to be ignored.
 */
#define data_race(expr)							\
({									\
	__unqual_scalar_typeof(({ expr; })) __v = ({			\
		__kcsan_disable_current();				\
		expr;							\
	});								\
	__kcsan_enable_current();					\
	__v;								\
})

/*
 * With CONFIG_CFI_CLANG, the compiler replaces function addresses in
 * instrumented C code with jump table addresses. Architectures that
 * support CFI can define this macro to return the actual function address
 * when needed.
 */
#ifndef function_nocfi
#define function_nocfi(x) (x)
#endif

#endif /* __KERNEL__ */

/*
 * Force the compiler to emit 'sym' as a symbol, so that we can reference
 * it from inline assembler. Necessary in case 'sym' could be inlined
 * otherwise, or eliminated entirely due to lack of references that are
 * visible to the compiler.
 */
#define __ADDRESSABLE(sym) \
	static void * __section(".discard.addressable") __used \
		__UNIQUE_ID(__PASTE(__addressable_,sym)) = (void *)&sym;

/**
 * offset_to_ptr - convert a relative memory offset to an absolute pointer
 * @off:	the address of the 32-bit offset value
 */
static inline void *offset_to_ptr(const int *off)
{
	return (void *)((unsigned long)off + *off);
}

#endif /* __ASSEMBLY__ */

/* &a[0] degrades to a pointer: a different type from an array */
#define __must_be_array(a)	BUILD_BUG_ON_ZERO(__same_type((a), &(a)[0]))

/*
 * This is needed in functions which generate the stack canary, see
 * arch/x86/kernel/smpboot.c::start_secondary() for an example.
 */
#define prevent_tail_call_optimization()	mb()

#include <asm/rwonce.h>

#endif /* __LINUX_COMPILER_H */<|MERGE_RESOLUTION|>--- conflicted
+++ resolved
@@ -117,17 +117,6 @@
  */
 #define __stringify_label(n) #n
 
-<<<<<<< HEAD
-#define __annotate_reachable(c) ({					\
-	asm volatile(__stringify_label(c) ":\n\t"			\
-		     ".pushsection .discard.reachable\n\t"		\
-		     ".long " __stringify_label(c) "b - .\n\t"		\
-		     ".popsection\n\t" : : "i" (c));			\
-})
-#define annotate_reachable() __annotate_reachable(__COUNTER__)
-
-=======
->>>>>>> 754e0b0e
 #define __annotate_unreachable(c) ({					\
 	asm volatile(__stringify_label(c) ":\n\t"			\
 		     ".pushsection .discard.unreachable\n\t"		\
