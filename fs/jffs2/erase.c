--- conflicted
+++ resolved
@@ -335,11 +335,7 @@
 	void *ebuf;
 	uint32_t ofs;
 	size_t retlen;
-<<<<<<< HEAD
-	int ret = -EIO;
-=======
 	int ret;
->>>>>>> e2920638
 	unsigned long *wordebuf;
 
 	ret = mtd_point(c->mtd, jeb->offset, c->sector_size, &retlen,
