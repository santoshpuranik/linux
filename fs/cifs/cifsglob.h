/*
 *   fs/cifs/cifsglob.h
 *
 *   Copyright (C) International Business Machines  Corp., 2002,2008
 *   Author(s): Steve French (sfrench@us.ibm.com)
 *              Jeremy Allison (jra@samba.org)
 *
 *   This library is free software; you can redistribute it and/or modify
 *   it under the terms of the GNU Lesser General Public License as published
 *   by the Free Software Foundation; either version 2.1 of the License, or
 *   (at your option) any later version.
 *
 *   This library is distributed in the hope that it will be useful,
 *   but WITHOUT ANY WARRANTY; without even the implied warranty of
 *   MERCHANTABILITY or FITNESS FOR A PARTICULAR PURPOSE.  See
 *   the GNU Lesser General Public License for more details.
 *
 */
#ifndef _CIFS_GLOB_H
#define _CIFS_GLOB_H

#include <linux/in.h>
#include <linux/in6.h>
#include <linux/inet.h>
#include <linux/slab.h>
#include <linux/mempool.h>
#include <linux/workqueue.h>
#include "cifs_fs_sb.h"
#include "cifsacl.h"
#include <crypto/internal/hash.h>
#include <linux/scatterlist.h>
#include <uapi/linux/cifs/cifs_mount.h>
#include "smb2pdu.h"

#define CIFS_MAGIC_NUMBER 0xFF534D42      /* the first four bytes of SMB PDUs */

#define SMB_PATH_MAX 260
#define CIFS_PORT 445
#define RFC1001_PORT 139

/*
 * The sizes of various internal tables and strings
 */
#define MAX_UID_INFO 16
#define MAX_SES_INFO 2
#define MAX_TCON_INFO 4

#define MAX_TREE_SIZE (2 + CIFS_NI_MAXHOST + 1 + CIFS_MAX_SHARE_LEN + 1)

#define CIFS_MIN_RCV_POOL 4

#define MAX_REOPEN_ATT	5 /* these many maximum attempts to reopen a file */
/*
 * default attribute cache timeout (jiffies)
 */
#define CIFS_DEF_ACTIMEO (1 * HZ)

/*
 * max attribute cache timeout (jiffies) - 2^30
 */
#define CIFS_MAX_ACTIMEO (1 << 30)

/*
 * Max persistent and resilient handle timeout (milliseconds).
 * Windows durable max was 960000 (16 minutes)
 */
#define SMB3_MAX_HANDLE_TIMEOUT 960000

/*
 * MAX_REQ is the maximum number of requests that WE will send
 * on one socket concurrently.
 */
#define CIFS_MAX_REQ 32767

#define RFC1001_NAME_LEN 15
#define RFC1001_NAME_LEN_WITH_NULL (RFC1001_NAME_LEN + 1)

/* maximum length of ip addr as a string (including ipv6 and sctp) */
#define SERVER_NAME_LENGTH 80
#define SERVER_NAME_LEN_WITH_NULL     (SERVER_NAME_LENGTH + 1)

/* echo interval in seconds */
#define SMB_ECHO_INTERVAL_MIN 1
#define SMB_ECHO_INTERVAL_MAX 600
#define SMB_ECHO_INTERVAL_DEFAULT 60

/* maximum number of PDUs in one compound */
#define MAX_COMPOUND 5

/*
 * Default number of credits to keep available for SMB3.
 * This value is chosen somewhat arbitrarily. The Windows client
 * defaults to 128 credits, the Windows server allows clients up to
 * 512 credits (or 8K for later versions), and the NetApp server
 * does not limit clients at all.  Choose a high enough default value
 * such that the client shouldn't limit performance, but allow mount
 * to override (until you approach 64K, where we limit credits to 65000
 * to reduce possibility of seeing more server credit overflow bugs.
 */
#define SMB2_MAX_CREDITS_AVAILABLE 32000

#include "cifspdu.h"

#ifndef XATTR_DOS_ATTRIB
#define XATTR_DOS_ATTRIB "user.DOSATTRIB"
#endif

/*
 * CIFS vfs client Status information (based on what we know.)
 */

/* associated with each tcp and smb session */
enum statusEnum {
	CifsNew = 0,
	CifsGood,
	CifsExiting,
	CifsNeedReconnect,
	CifsNeedNegotiate
};

enum securityEnum {
	Unspecified = 0,	/* not specified */
	LANMAN,			/* Legacy LANMAN auth */
	NTLM,			/* Legacy NTLM012 auth with NTLM hash */
	NTLMv2,			/* Legacy NTLM auth with NTLMv2 hash */
	RawNTLMSSP,		/* NTLMSSP without SPNEGO, NTLMv2 hash */
	Kerberos,		/* Kerberos via SPNEGO */
};

struct session_key {
	unsigned int len;
	char *response;
};

/* crypto security descriptor definition */
struct sdesc {
	struct shash_desc shash;
	char ctx[];
};

/* crypto hashing related structure/fields, not specific to a sec mech */
struct cifs_secmech {
	struct crypto_shash *hmacmd5; /* hmac-md5 hash function */
	struct crypto_shash *md5; /* md5 hash function */
	struct crypto_shash *hmacsha256; /* hmac-sha256 hash function */
	struct crypto_shash *cmacaes; /* block-cipher based MAC function */
	struct crypto_shash *sha512; /* sha512 hash function */
	struct sdesc *sdeschmacmd5;  /* ctxt to generate ntlmv2 hash, CR1 */
	struct sdesc *sdescmd5; /* ctxt to generate cifs/smb signature */
	struct sdesc *sdeschmacsha256;  /* ctxt to generate smb2 signature */
	struct sdesc *sdesccmacaes;  /* ctxt to generate smb3 signature */
	struct sdesc *sdescsha512; /* ctxt to generate smb3.11 signing key */
	struct crypto_aead *ccmaesencrypt; /* smb3 encryption aead */
	struct crypto_aead *ccmaesdecrypt; /* smb3 decryption aead */
};

/* per smb session structure/fields */
struct ntlmssp_auth {
	bool sesskey_per_smbsess; /* whether session key is per smb session */
	__u32 client_flags; /* sent by client in type 1 ntlmsssp exchange */
	__u32 server_flags; /* sent by server in type 2 ntlmssp exchange */
	unsigned char ciphertext[CIFS_CPHTXT_SIZE]; /* sent to server */
	char cryptkey[CIFS_CRYPTO_KEY_SIZE]; /* used by ntlmssp */
};

struct cifs_cred {
	int uid;
	int gid;
	int mode;
	int cecount;
	struct cifs_sid osid;
	struct cifs_sid gsid;
	struct cifs_ntace *ntaces;
	struct cifs_ace *aces;
};

/*
 *****************************************************************
 * Except the CIFS PDUs themselves all the
 * globally interesting structs should go here
 *****************************************************************
 */

/*
 * A smb_rqst represents a complete request to be issued to a server. It's
 * formed by a kvec array, followed by an array of pages. Page data is assumed
 * to start at the beginning of the first page.
 */
struct smb_rqst {
	struct kvec	*rq_iov;	/* array of kvecs */
	unsigned int	rq_nvec;	/* number of kvecs in array */
	struct page	**rq_pages;	/* pointer to array of page ptrs */
	unsigned int	rq_offset;	/* the offset to the 1st page */
	unsigned int	rq_npages;	/* number pages in array */
	unsigned int	rq_pagesz;	/* page size to use */
	unsigned int	rq_tailsz;	/* length of last page */
};

struct mid_q_entry;
struct TCP_Server_Info;
struct cifsFileInfo;
struct cifs_ses;
struct cifs_tcon;
struct dfs_info3_param;
struct cifs_fattr;
struct smb3_fs_context;
struct cifs_fid;
struct cifs_readdata;
struct cifs_writedata;
struct cifs_io_parms;
struct cifs_search_info;
struct cifsInodeInfo;
struct cifs_open_parms;
struct cifs_credits;

struct smb_version_operations {
	int (*send_cancel)(struct TCP_Server_Info *, struct smb_rqst *,
			   struct mid_q_entry *);
	bool (*compare_fids)(struct cifsFileInfo *, struct cifsFileInfo *);
	/* setup request: allocate mid, sign message */
	struct mid_q_entry *(*setup_request)(struct cifs_ses *,
					     struct TCP_Server_Info *,
					     struct smb_rqst *);
	/* setup async request: allocate mid, sign message */
	struct mid_q_entry *(*setup_async_request)(struct TCP_Server_Info *,
						struct smb_rqst *);
	/* check response: verify signature, map error */
	int (*check_receive)(struct mid_q_entry *, struct TCP_Server_Info *,
			     bool);
	void (*add_credits)(struct TCP_Server_Info *server,
			    const struct cifs_credits *credits,
			    const int optype);
	void (*set_credits)(struct TCP_Server_Info *, const int);
	int * (*get_credits_field)(struct TCP_Server_Info *, const int);
	unsigned int (*get_credits)(struct mid_q_entry *);
	__u64 (*get_next_mid)(struct TCP_Server_Info *);
	void (*revert_current_mid)(struct TCP_Server_Info *server,
				   const unsigned int val);
	/* data offset from read response message */
	unsigned int (*read_data_offset)(char *);
	/*
	 * Data length from read response message
	 * When in_remaining is true, the returned data length is in
	 * message field DataRemaining for out-of-band data read (e.g through
	 * Memory Registration RDMA write in SMBD).
	 * Otherwise, the returned data length is in message field DataLength.
	 */
	unsigned int (*read_data_length)(char *, bool in_remaining);
	/* map smb to linux error */
	int (*map_error)(char *, bool);
	/* find mid corresponding to the response message */
	struct mid_q_entry * (*find_mid)(struct TCP_Server_Info *, char *);
	void (*dump_detail)(void *buf, struct TCP_Server_Info *ptcp_info);
	void (*clear_stats)(struct cifs_tcon *);
	void (*print_stats)(struct seq_file *m, struct cifs_tcon *);
	void (*dump_share_caps)(struct seq_file *, struct cifs_tcon *);
	/* verify the message */
	int (*check_message)(char *, unsigned int, struct TCP_Server_Info *);
	bool (*is_oplock_break)(char *, struct TCP_Server_Info *);
	int (*handle_cancelled_mid)(struct mid_q_entry *, struct TCP_Server_Info *);
	void (*downgrade_oplock)(struct TCP_Server_Info *server,
				 struct cifsInodeInfo *cinode, __u32 oplock,
				 unsigned int epoch, bool *purge_cache);
	/* process transaction2 response */
	bool (*check_trans2)(struct mid_q_entry *, struct TCP_Server_Info *,
			     char *, int);
	/* check if we need to negotiate */
	bool (*need_neg)(struct TCP_Server_Info *);
	/* negotiate to the server */
	int (*negotiate)(const unsigned int, struct cifs_ses *);
	/* set negotiated write size */
	unsigned int (*negotiate_wsize)(struct cifs_tcon *tcon, struct smb3_fs_context *ctx);
	/* set negotiated read size */
	unsigned int (*negotiate_rsize)(struct cifs_tcon *tcon, struct smb3_fs_context *ctx);
	/* setup smb sessionn */
	int (*sess_setup)(const unsigned int, struct cifs_ses *,
			  const struct nls_table *);
	/* close smb session */
	int (*logoff)(const unsigned int, struct cifs_ses *);
	/* connect to a server share */
	int (*tree_connect)(const unsigned int, struct cifs_ses *, const char *,
			    struct cifs_tcon *, const struct nls_table *);
	/* close tree connecion */
	int (*tree_disconnect)(const unsigned int, struct cifs_tcon *);
	/* get DFS referrals */
	int (*get_dfs_refer)(const unsigned int, struct cifs_ses *,
			     const char *, struct dfs_info3_param **,
			     unsigned int *, const struct nls_table *, int);
	/* informational QFS call */
	void (*qfs_tcon)(const unsigned int, struct cifs_tcon *,
			 struct cifs_sb_info *);
	/* check if a path is accessible or not */
	int (*is_path_accessible)(const unsigned int, struct cifs_tcon *,
				  struct cifs_sb_info *, const char *);
	/* query path data from the server */
	int (*query_path_info)(const unsigned int, struct cifs_tcon *,
			       struct cifs_sb_info *, const char *,
			       FILE_ALL_INFO *, bool *, bool *);
	/* query file data from the server */
	int (*query_file_info)(const unsigned int, struct cifs_tcon *,
			       struct cifs_fid *, FILE_ALL_INFO *);
	/* query reparse tag from srv to determine which type of special file */
	int (*query_reparse_tag)(const unsigned int xid, struct cifs_tcon *tcon,
				struct cifs_sb_info *cifs_sb, const char *path,
				__u32 *reparse_tag);
	/* get server index number */
	int (*get_srv_inum)(const unsigned int, struct cifs_tcon *,
			    struct cifs_sb_info *, const char *,
			    u64 *uniqueid, FILE_ALL_INFO *);
	/* set size by path */
	int (*set_path_size)(const unsigned int, struct cifs_tcon *,
			     const char *, __u64, struct cifs_sb_info *, bool);
	/* set size by file handle */
	int (*set_file_size)(const unsigned int, struct cifs_tcon *,
			     struct cifsFileInfo *, __u64, bool);
	/* set attributes */
	int (*set_file_info)(struct inode *, const char *, FILE_BASIC_INFO *,
			     const unsigned int);
	int (*set_compression)(const unsigned int, struct cifs_tcon *,
			       struct cifsFileInfo *);
	/* check if we can send an echo or nor */
	bool (*can_echo)(struct TCP_Server_Info *);
	/* send echo request */
	int (*echo)(struct TCP_Server_Info *);
	/* create directory */
	int (*posix_mkdir)(const unsigned int xid, struct inode *inode,
			umode_t mode, struct cifs_tcon *tcon,
			const char *full_path,
			struct cifs_sb_info *cifs_sb);
	int (*mkdir)(const unsigned int xid, struct inode *inode, umode_t mode,
		     struct cifs_tcon *tcon, const char *name,
		     struct cifs_sb_info *sb);
	/* set info on created directory */
	void (*mkdir_setinfo)(struct inode *, const char *,
			      struct cifs_sb_info *, struct cifs_tcon *,
			      const unsigned int);
	/* remove directory */
	int (*rmdir)(const unsigned int, struct cifs_tcon *, const char *,
		     struct cifs_sb_info *);
	/* unlink file */
	int (*unlink)(const unsigned int, struct cifs_tcon *, const char *,
		      struct cifs_sb_info *);
	/* open, rename and delete file */
	int (*rename_pending_delete)(const char *, struct dentry *,
				     const unsigned int);
	/* send rename request */
	int (*rename)(const unsigned int, struct cifs_tcon *, const char *,
		      const char *, struct cifs_sb_info *);
	/* send create hardlink request */
	int (*create_hardlink)(const unsigned int, struct cifs_tcon *,
			       const char *, const char *,
			       struct cifs_sb_info *);
	/* query symlink target */
	int (*query_symlink)(const unsigned int, struct cifs_tcon *,
			     struct cifs_sb_info *, const char *,
			     char **, bool);
	/* open a file for non-posix mounts */
	int (*open)(const unsigned int, struct cifs_open_parms *,
		    __u32 *, FILE_ALL_INFO *);
	/* set fid protocol-specific info */
	void (*set_fid)(struct cifsFileInfo *, struct cifs_fid *, __u32);
	/* close a file */
	void (*close)(const unsigned int, struct cifs_tcon *,
		      struct cifs_fid *);
	/* close a file, returning file attributes and timestamps */
	void (*close_getattr)(const unsigned int xid, struct cifs_tcon *tcon,
		      struct cifsFileInfo *pfile_info);
	/* send a flush request to the server */
	int (*flush)(const unsigned int, struct cifs_tcon *, struct cifs_fid *);
	/* async read from the server */
	int (*async_readv)(struct cifs_readdata *);
	/* async write to the server */
	int (*async_writev)(struct cifs_writedata *,
			    void (*release)(struct kref *));
	/* sync read from the server */
	int (*sync_read)(const unsigned int, struct cifs_fid *,
			 struct cifs_io_parms *, unsigned int *, char **,
			 int *);
	/* sync write to the server */
	int (*sync_write)(const unsigned int, struct cifs_fid *,
			  struct cifs_io_parms *, unsigned int *, struct kvec *,
			  unsigned long);
	/* open dir, start readdir */
	int (*query_dir_first)(const unsigned int, struct cifs_tcon *,
			       const char *, struct cifs_sb_info *,
			       struct cifs_fid *, __u16,
			       struct cifs_search_info *);
	/* continue readdir */
	int (*query_dir_next)(const unsigned int, struct cifs_tcon *,
			      struct cifs_fid *,
			      __u16, struct cifs_search_info *srch_inf);
	/* close dir */
	int (*close_dir)(const unsigned int, struct cifs_tcon *,
			 struct cifs_fid *);
	/* calculate a size of SMB message */
	unsigned int (*calc_smb_size)(void *buf, struct TCP_Server_Info *ptcpi);
	/* check for STATUS_PENDING and process the response if yes */
	bool (*is_status_pending)(char *buf, struct TCP_Server_Info *server);
	/* check for STATUS_NETWORK_SESSION_EXPIRED */
	bool (*is_session_expired)(char *);
	/* send oplock break response */
	int (*oplock_response)(struct cifs_tcon *, struct cifs_fid *,
			       struct cifsInodeInfo *);
	/* query remote filesystem */
	int (*queryfs)(const unsigned int, struct cifs_tcon *,
		       struct cifs_sb_info *, struct kstatfs *);
	/* send mandatory brlock to the server */
	int (*mand_lock)(const unsigned int, struct cifsFileInfo *, __u64,
			 __u64, __u32, int, int, bool);
	/* unlock range of mandatory locks */
	int (*mand_unlock_range)(struct cifsFileInfo *, struct file_lock *,
				 const unsigned int);
	/* push brlocks from the cache to the server */
	int (*push_mand_locks)(struct cifsFileInfo *);
	/* get lease key of the inode */
	void (*get_lease_key)(struct inode *, struct cifs_fid *);
	/* set lease key of the inode */
	void (*set_lease_key)(struct inode *, struct cifs_fid *);
	/* generate new lease key */
	void (*new_lease_key)(struct cifs_fid *);
	int (*generate_signingkey)(struct cifs_ses *);
	int (*calc_signature)(struct smb_rqst *, struct TCP_Server_Info *,
				bool allocate_crypto);
	int (*set_integrity)(const unsigned int, struct cifs_tcon *tcon,
			     struct cifsFileInfo *src_file);
	int (*enum_snapshots)(const unsigned int xid, struct cifs_tcon *tcon,
			     struct cifsFileInfo *src_file, void __user *);
	int (*notify)(const unsigned int xid, struct file *pfile,
			     void __user *pbuf);
	int (*query_mf_symlink)(unsigned int, struct cifs_tcon *,
				struct cifs_sb_info *, const unsigned char *,
				char *, unsigned int *);
	int (*create_mf_symlink)(unsigned int, struct cifs_tcon *,
				 struct cifs_sb_info *, const unsigned char *,
				 char *, unsigned int *);
	/* if we can do cache read operations */
	bool (*is_read_op)(__u32);
	/* set oplock level for the inode */
	void (*set_oplock_level)(struct cifsInodeInfo *, __u32, unsigned int,
				 bool *);
	/* create lease context buffer for CREATE request */
	char * (*create_lease_buf)(u8 *lease_key, u8 oplock);
	/* parse lease context buffer and return oplock/epoch info */
	__u8 (*parse_lease_buf)(void *buf, unsigned int *epoch, char *lkey);
	ssize_t (*copychunk_range)(const unsigned int,
			struct cifsFileInfo *src_file,
			struct cifsFileInfo *target_file,
			u64 src_off, u64 len, u64 dest_off);
	int (*duplicate_extents)(const unsigned int, struct cifsFileInfo *src,
			struct cifsFileInfo *target_file, u64 src_off, u64 len,
			u64 dest_off);
	int (*validate_negotiate)(const unsigned int, struct cifs_tcon *);
	ssize_t (*query_all_EAs)(const unsigned int, struct cifs_tcon *,
			const unsigned char *, const unsigned char *, char *,
			size_t, struct cifs_sb_info *);
	int (*set_EA)(const unsigned int, struct cifs_tcon *, const char *,
			const char *, const void *, const __u16,
			const struct nls_table *, struct cifs_sb_info *);
	struct cifs_ntsd * (*get_acl)(struct cifs_sb_info *, struct inode *,
			const char *, u32 *, u32);
	struct cifs_ntsd * (*get_acl_by_fid)(struct cifs_sb_info *,
			const struct cifs_fid *, u32 *, u32);
	int (*set_acl)(struct cifs_ntsd *, __u32, struct inode *, const char *,
			int);
	/* writepages retry size */
	unsigned int (*wp_retry_size)(struct inode *);
	/* get mtu credits */
	int (*wait_mtu_credits)(struct TCP_Server_Info *, unsigned int,
				unsigned int *, struct cifs_credits *);
	/* adjust previously taken mtu credits to request size */
	int (*adjust_credits)(struct TCP_Server_Info *server,
			      struct cifs_credits *credits,
			      const unsigned int payload_size);
	/* check if we need to issue closedir */
	bool (*dir_needs_close)(struct cifsFileInfo *);
	long (*fallocate)(struct file *, struct cifs_tcon *, int, loff_t,
			  loff_t);
	/* init transform request - used for encryption for now */
	int (*init_transform_rq)(struct TCP_Server_Info *, int num_rqst,
				 struct smb_rqst *, struct smb_rqst *);
	int (*is_transform_hdr)(void *buf);
	int (*receive_transform)(struct TCP_Server_Info *,
				 struct mid_q_entry **, char **, int *);
	enum securityEnum (*select_sectype)(struct TCP_Server_Info *,
			    enum securityEnum);
	int (*next_header)(char *);
	/* ioctl passthrough for query_info */
	int (*ioctl_query_info)(const unsigned int xid,
				struct cifs_tcon *tcon,
				struct cifs_sb_info *cifs_sb,
				__le16 *path, int is_dir,
				unsigned long p);
	/* make unix special files (block, char, fifo, socket) */
	int (*make_node)(unsigned int xid,
			 struct inode *inode,
			 struct dentry *dentry,
			 struct cifs_tcon *tcon,
			 const char *full_path,
			 umode_t mode,
			 dev_t device_number);
	/* version specific fiemap implementation */
	int (*fiemap)(struct cifs_tcon *tcon, struct cifsFileInfo *,
		      struct fiemap_extent_info *, u64, u64);
	/* version specific llseek implementation */
	loff_t (*llseek)(struct file *, struct cifs_tcon *, loff_t, int);
	/* Check for STATUS_IO_TIMEOUT */
	bool (*is_status_io_timeout)(char *buf);
	/* Check for STATUS_NETWORK_NAME_DELETED */
	void (*is_network_name_deleted)(char *buf, struct TCP_Server_Info *srv);
};

struct smb_version_values {
	char		*version_string;
	__u16		protocol_id;
	__u32		req_capabilities;
	__u32		large_lock_type;
	__u32		exclusive_lock_type;
	__u32		shared_lock_type;
	__u32		unlock_lock_type;
	size_t		header_preamble_size;
	size_t		header_size;
	size_t		max_header_size;
	size_t		read_rsp_size;
	__le16		lock_cmd;
	unsigned int	cap_unix;
	unsigned int	cap_nt_find;
	unsigned int	cap_large_files;
	__u16		signing_enabled;
	__u16		signing_required;
	size_t		create_lease_size;
};

#define HEADER_SIZE(server) (server->vals->header_size)
#define MAX_HEADER_SIZE(server) (server->vals->max_header_size)

/**
 * CIFS superblock mount flags (mnt_cifs_flags) to consider when
 * trying to reuse existing superblock for a new mount
 */
#define CIFS_MOUNT_MASK (CIFS_MOUNT_NO_PERM | CIFS_MOUNT_SET_UID | \
			 CIFS_MOUNT_SERVER_INUM | CIFS_MOUNT_DIRECT_IO | \
			 CIFS_MOUNT_NO_XATTR | CIFS_MOUNT_MAP_SPECIAL_CHR | \
			 CIFS_MOUNT_MAP_SFM_CHR | \
			 CIFS_MOUNT_UNX_EMUL | CIFS_MOUNT_NO_BRL | \
			 CIFS_MOUNT_CIFS_ACL | CIFS_MOUNT_OVERR_UID | \
			 CIFS_MOUNT_OVERR_GID | CIFS_MOUNT_DYNPERM | \
			 CIFS_MOUNT_NOPOSIXBRL | CIFS_MOUNT_NOSSYNC | \
			 CIFS_MOUNT_FSCACHE | CIFS_MOUNT_MF_SYMLINKS | \
			 CIFS_MOUNT_MULTIUSER | CIFS_MOUNT_STRICT_IO | \
			 CIFS_MOUNT_CIFS_BACKUPUID | CIFS_MOUNT_CIFS_BACKUPGID | \
			 CIFS_MOUNT_UID_FROM_ACL | CIFS_MOUNT_NO_HANDLE_CACHE | \
			 CIFS_MOUNT_NO_DFS | CIFS_MOUNT_MODE_FROM_SID | \
			 CIFS_MOUNT_RO_CACHE | CIFS_MOUNT_RW_CACHE)

/**
 * Generic VFS superblock mount flags (s_flags) to consider when
 * trying to reuse existing superblock for a new mount
 */
#define CIFS_MS_MASK (SB_RDONLY | SB_MANDLOCK | SB_NOEXEC | SB_NOSUID | \
		      SB_NODEV | SB_SYNCHRONOUS)

struct cifs_mnt_data {
	struct cifs_sb_info *cifs_sb;
	struct smb3_fs_context *ctx;
	int flags;
};

static inline unsigned int
get_rfc1002_length(void *buf)
{
	return be32_to_cpu(*((__be32 *)buf)) & 0xffffff;
}

static inline void
inc_rfc1001_len(void *buf, int count)
{
	be32_add_cpu((__be32 *)buf, count);
}

struct TCP_Server_Info {
	struct list_head tcp_ses_list;
	struct list_head smb_ses_list;
	__u64 conn_id; /* connection identifier (useful for debugging) */
	int srv_count; /* reference counter */
	/* 15 character server name + 0x20 16th byte indicating type = srv */
	char server_RFC1001_name[RFC1001_NAME_LEN_WITH_NULL];
	struct smb_version_operations	*ops;
	struct smb_version_values	*vals;
	enum statusEnum tcpStatus; /* what we think the status is */
	char *hostname; /* hostname portion of UNC string */
	struct socket *ssocket;
	struct sockaddr_storage dstaddr;
	struct sockaddr_storage srcaddr; /* locally bind to this IP */
#ifdef CONFIG_NET_NS
	struct net *net;
#endif
	wait_queue_head_t response_q;
	wait_queue_head_t request_q; /* if more than maxmpx to srvr must block*/
	struct list_head pending_mid_q;
	bool noblocksnd;		/* use blocking sendmsg */
	bool noautotune;		/* do not autotune send buf sizes */
	bool tcp_nodelay;
	unsigned int credits;  /* send no more requests at once */
	unsigned int max_credits; /* can override large 32000 default at mnt */
	unsigned int in_flight;  /* number of requests on the wire to server */
	unsigned int max_in_flight; /* max number of requests that were on wire */
	spinlock_t req_lock;  /* protect the two values above */
	struct mutex srv_mutex;
	struct task_struct *tsk;
	char server_GUID[16];
	__u16 sec_mode;
	bool sign; /* is signing enabled on this connection? */
	bool ignore_signature:1; /* skip validation of signatures in SMB2/3 rsp */
	bool session_estab; /* mark when very first sess is established */
	int echo_credits;  /* echo reserved slots */
	int oplock_credits;  /* oplock break reserved slots */
	bool echoes:1; /* enable echoes */
	__u8 client_guid[SMB2_CLIENT_GUID_SIZE]; /* Client GUID */
	u16 dialect; /* dialect index that server chose */
	bool oplocks:1; /* enable oplocks */
	unsigned int maxReq;	/* Clients should submit no more */
	/* than maxReq distinct unanswered SMBs to the server when using  */
	/* multiplexed reads or writes (for SMB1/CIFS only, not SMB2/SMB3) */
	unsigned int maxBuf;	/* maxBuf specifies the maximum */
	/* message size the server can send or receive for non-raw SMBs */
	/* maxBuf is returned by SMB NegotiateProtocol so maxBuf is only 0 */
	/* when socket is setup (and during reconnect) before NegProt sent */
	unsigned int max_rw;	/* maxRw specifies the maximum */
	/* message size the server can send or receive for */
	/* SMB_COM_WRITE_RAW or SMB_COM_READ_RAW. */
	unsigned int capabilities; /* selective disabling of caps by smb sess */
	int timeAdj;  /* Adjust for difference in server time zone in sec */
	__u64 CurrentMid;         /* multiplex id - rotating counter */
	char cryptkey[CIFS_CRYPTO_KEY_SIZE]; /* used by ntlm, ntlmv2 etc */
	/* 16th byte of RFC1001 workstation name is always null */
	char workstation_RFC1001_name[RFC1001_NAME_LEN_WITH_NULL];
	__u32 sequence_number; /* for signing, protected by srv_mutex */
	__u32 reconnect_instance; /* incremented on each reconnect */
	struct session_key session_key;
	unsigned long lstrp; /* when we got last response from this server */
	struct cifs_secmech secmech; /* crypto sec mech functs, descriptors */
#define	CIFS_NEGFLAVOR_LANMAN	0	/* wct == 13, LANMAN */
#define	CIFS_NEGFLAVOR_UNENCAP	1	/* wct == 17, but no ext_sec */
#define	CIFS_NEGFLAVOR_EXTENDED	2	/* wct == 17, ext_sec bit set */
	char	negflavor;	/* NEGOTIATE response flavor */
	/* extended security flavors that server supports */
	bool	sec_ntlmssp;		/* supports NTLMSSP */
	bool	sec_kerberosu2u;	/* supports U2U Kerberos */
	bool	sec_kerberos;		/* supports plain Kerberos */
	bool	sec_mskerberos;		/* supports legacy MS Kerberos */
	bool	large_buf;		/* is current buffer large? */
	/* use SMBD connection instead of socket */
	bool	rdma;
	/* point to the SMBD connection if RDMA is used instead of socket */
	struct smbd_connection *smbd_conn;
	struct delayed_work	echo; /* echo ping workqueue job */
	char	*smallbuf;	/* pointer to current "small" buffer */
	char	*bigbuf;	/* pointer to current "big" buffer */
	/* Total size of this PDU. Only valid from cifs_demultiplex_thread */
	unsigned int pdu_size;
	unsigned int total_read; /* total amount of data read in this pass */
	atomic_t in_send; /* requests trying to send */
	atomic_t num_waiters;   /* blocked waiting to get in sendrecv */
#ifdef CONFIG_CIFS_FSCACHE
	struct fscache_cookie   *fscache; /* client index cache cookie */
#endif
#ifdef CONFIG_CIFS_STATS2
	atomic_t num_cmds[NUMBER_OF_SMB2_COMMANDS]; /* total requests by cmd */
	atomic_t smb2slowcmd[NUMBER_OF_SMB2_COMMANDS]; /* count resps > 1 sec */
	__u64 time_per_cmd[NUMBER_OF_SMB2_COMMANDS]; /* total time per cmd */
	__u32 slowest_cmd[NUMBER_OF_SMB2_COMMANDS];
	__u32 fastest_cmd[NUMBER_OF_SMB2_COMMANDS];
#endif /* STATS2 */
	unsigned int	max_read;
	unsigned int	max_write;
	unsigned int	min_offload;
	__le16	compress_algorithm;
	__le16	cipher_type;
	 /* save initital negprot hash */
	__u8	preauth_sha_hash[SMB2_PREAUTH_HASH_SIZE];
	bool	posix_ext_supported;
	struct delayed_work reconnect; /* reconnect workqueue job */
	struct mutex reconnect_mutex; /* prevent simultaneous reconnects */
	unsigned long echo_interval;

	/*
	 * Number of targets available for reconnect. The more targets
	 * the more tasks have to wait to let the demultiplex thread
	 * reconnect.
	 */
	int nr_targets;
	bool noblockcnt; /* use non-blocking connect() */
	bool is_channel; /* if a session channel */
#ifdef CONFIG_CIFS_SWN_UPCALL
	bool use_swn_dstaddr;
	struct sockaddr_storage swn_dstaddr;
#endif
};

struct cifs_credits {
	unsigned int value;
	unsigned int instance;
};

static inline unsigned int
in_flight(struct TCP_Server_Info *server)
{
	unsigned int num;
	spin_lock(&server->req_lock);
	num = server->in_flight;
	spin_unlock(&server->req_lock);
	return num;
}

static inline bool
has_credits(struct TCP_Server_Info *server, int *credits, int num_credits)
{
	int num;
	spin_lock(&server->req_lock);
	num = *credits;
	spin_unlock(&server->req_lock);
	return num >= num_credits;
}

static inline void
add_credits(struct TCP_Server_Info *server, const struct cifs_credits *credits,
	    const int optype)
{
	server->ops->add_credits(server, credits, optype);
}

static inline void
add_credits_and_wake_if(struct TCP_Server_Info *server,
			const struct cifs_credits *credits, const int optype)
{
	if (credits->value) {
		server->ops->add_credits(server, credits, optype);
		wake_up(&server->request_q);
	}
}

static inline void
set_credits(struct TCP_Server_Info *server, const int val)
{
	server->ops->set_credits(server, val);
}

static inline int
adjust_credits(struct TCP_Server_Info *server, struct cifs_credits *credits,
	       const unsigned int payload_size)
{
	return server->ops->adjust_credits ?
		server->ops->adjust_credits(server, credits, payload_size) : 0;
}

static inline __le64
get_next_mid64(struct TCP_Server_Info *server)
{
	return cpu_to_le64(server->ops->get_next_mid(server));
}

static inline __le16
get_next_mid(struct TCP_Server_Info *server)
{
	__u16 mid = server->ops->get_next_mid(server);
	/*
	 * The value in the SMB header should be little endian for easy
	 * on-the-wire decoding.
	 */
	return cpu_to_le16(mid);
}

static inline void
revert_current_mid(struct TCP_Server_Info *server, const unsigned int val)
{
	if (server->ops->revert_current_mid)
		server->ops->revert_current_mid(server, val);
}

static inline void
revert_current_mid_from_hdr(struct TCP_Server_Info *server,
			    const struct smb2_sync_hdr *shdr)
{
	unsigned int num = le16_to_cpu(shdr->CreditCharge);

	return revert_current_mid(server, num > 0 ? num : 1);
}

static inline __u16
get_mid(const struct smb_hdr *smb)
{
	return le16_to_cpu(smb->Mid);
}

static inline bool
compare_mid(__u16 mid, const struct smb_hdr *smb)
{
	return mid == le16_to_cpu(smb->Mid);
}

/*
 * When the server supports very large reads and writes via POSIX extensions,
 * we can allow up to 2^24-1, minus the size of a READ/WRITE_AND_X header, not
 * including the RFC1001 length.
 *
 * Note that this might make for "interesting" allocation problems during
 * writeback however as we have to allocate an array of pointers for the
 * pages. A 16M write means ~32kb page array with PAGE_SIZE == 4096.
 *
 * For reads, there is a similar problem as we need to allocate an array
 * of kvecs to handle the receive, though that should only need to be done
 * once.
 */
#define CIFS_MAX_WSIZE ((1<<24) - 1 - sizeof(WRITE_REQ) + 4)
#define CIFS_MAX_RSIZE ((1<<24) - sizeof(READ_RSP) + 4)

/*
 * When the server doesn't allow large posix writes, only allow a rsize/wsize
 * of 2^17-1 minus the size of the call header. That allows for a read or
 * write up to the maximum size described by RFC1002.
 */
#define CIFS_MAX_RFC1002_WSIZE ((1<<17) - 1 - sizeof(WRITE_REQ) + 4)
#define CIFS_MAX_RFC1002_RSIZE ((1<<17) - 1 - sizeof(READ_RSP) + 4)

/*
 * The default wsize is 1M. find_get_pages seems to return a maximum of 256
 * pages in a single call. With PAGE_SIZE == 4k, this means we can fill
 * a single wsize request with a single call.
 */
#define CIFS_DEFAULT_IOSIZE (1024 * 1024)
#define SMB3_DEFAULT_IOSIZE (4 * 1024 * 1024)

/*
 * Windows only supports a max of 60kb reads and 65535 byte writes. Default to
 * those values when posix extensions aren't in force. In actuality here, we
 * use 65536 to allow for a write that is a multiple of 4k. Most servers seem
 * to be ok with the extra byte even though Windows doesn't send writes that
 * are that large.
 *
 * Citation:
 *
 * https://blogs.msdn.com/b/openspecification/archive/2009/04/10/smb-maximum-transmit-buffer-size-and-performance-tuning.aspx
 */
#define CIFS_DEFAULT_NON_POSIX_RSIZE (60 * 1024)
#define CIFS_DEFAULT_NON_POSIX_WSIZE (65536)

/*
 * Macros to allow the TCP_Server_Info->net field and related code to drop out
 * when CONFIG_NET_NS isn't set.
 */

#ifdef CONFIG_NET_NS

static inline struct net *cifs_net_ns(struct TCP_Server_Info *srv)
{
	return srv->net;
}

static inline void cifs_set_net_ns(struct TCP_Server_Info *srv, struct net *net)
{
	srv->net = net;
}

#else

static inline struct net *cifs_net_ns(struct TCP_Server_Info *srv)
{
	return &init_net;
}

static inline void cifs_set_net_ns(struct TCP_Server_Info *srv, struct net *net)
{
}

#endif

struct cifs_server_iface {
	size_t speed;
	unsigned int rdma_capable : 1;
	unsigned int rss_capable : 1;
	struct sockaddr_storage sockaddr;
};

struct cifs_chan {
	struct TCP_Server_Info *server;
	__u8 signkey[SMB3_SIGN_KEY_SIZE];
};

/*
 * Session structure.  One of these for each uid session with a particular host
 */
struct cifs_ses {
	struct list_head smb_ses_list;
	struct list_head tcon_list;
	struct cifs_tcon *tcon_ipc;
	struct mutex session_mutex;
	struct TCP_Server_Info *server;	/* pointer to server info */
	int ses_count;		/* reference counter */
	enum statusEnum status;
	unsigned overrideSecFlg;  /* if non-zero override global sec flags */
	char *serverOS;		/* name of operating system underlying server */
	char *serverNOS;	/* name of network operating system of server */
	char *serverDomain;	/* security realm of server */
	__u64 Suid;		/* remote smb uid  */
	kuid_t linux_uid;	/* overriding owner of files on the mount */
	kuid_t cred_uid;	/* owner of credentials */
	unsigned int capabilities;
	char ip_addr[INET6_ADDRSTRLEN + 1]; /* Max ipv6 (or v4) addr string len */
	char *user_name;	/* must not be null except during init of sess
				   and after mount option parsing we fill it */
	char *domainName;
	char *password;
	struct session_key auth_key;
	struct ntlmssp_auth *ntlmssp; /* ciphertext, flags, server challenge */
	enum securityEnum sectype; /* what security flavor was specified? */
	bool sign;		/* is signing required? */
	bool need_reconnect:1; /* connection reset, uid now invalid */
	bool domainAuto:1;
	bool binding:1; /* are we binding the session? */
	__u16 session_flags;
	__u8 smb3signingkey[SMB3_SIGN_KEY_SIZE];
	__u8 smb3encryptionkey[SMB3_ENC_DEC_KEY_SIZE];
	__u8 smb3decryptionkey[SMB3_ENC_DEC_KEY_SIZE];
	__u8 preauth_sha_hash[SMB2_PREAUTH_HASH_SIZE];

	__u8 binding_preauth_sha_hash[SMB2_PREAUTH_HASH_SIZE];

	/*
	 * Network interfaces available on the server this session is
	 * connected to.
	 *
	 * Other channels can be opened by connecting and binding this
	 * session to interfaces from this list.
	 *
	 * iface_lock should be taken when accessing any of these fields
	 */
	spinlock_t iface_lock;
	struct cifs_server_iface *iface_list;
	size_t iface_count;
	unsigned long iface_last_update; /* jiffies */

#define CIFS_MAX_CHANNELS 16
	struct cifs_chan chans[CIFS_MAX_CHANNELS];
	struct cifs_chan *binding_chan;
	size_t chan_count;
	size_t chan_max;
	atomic_t chan_seq; /* round robin state */
};

/*
 * When binding a new channel, we need to access the channel which isn't fully
 * established yet.
 */

static inline
struct cifs_chan *cifs_ses_binding_channel(struct cifs_ses *ses)
{
	if (ses->binding)
		return ses->binding_chan;
	else
		return NULL;
}

/*
 * Returns the server pointer of the session. When binding a new
 * channel this returns the last channel which isn't fully established
 * yet.
 *
 * This function should be use for negprot/sess.setup codepaths. For
 * the other requests see cifs_pick_channel().
 */
static inline
struct TCP_Server_Info *cifs_ses_server(struct cifs_ses *ses)
{
	if (ses->binding)
		return ses->binding_chan->server;
	else
		return ses->server;
}

static inline bool
cap_unix(struct cifs_ses *ses)
{
	return ses->server->vals->cap_unix & ses->capabilities;
}

struct cached_fid {
	bool is_valid:1;	/* Do we have a useable root fid */
	bool file_all_info_is_valid:1;
	bool has_lease:1;
	unsigned long time; /* jiffies of when lease was taken */
	struct kref refcount;
	struct cifs_fid *fid;
	struct mutex fid_mutex;
	struct cifs_tcon *tcon;
	struct dentry *dentry;
	struct work_struct lease_break;
	struct smb2_file_all_info file_all_info;
};

/*
 * there is one of these for each connection to a resource on a particular
 * session
 */
struct cifs_tcon {
	struct list_head tcon_list;
	int tc_count;
	struct list_head rlist; /* reconnect list */
	atomic_t num_local_opens;  /* num of all opens including disconnected */
	atomic_t num_remote_opens; /* num of all network opens on server */
	struct list_head openFileList;
	spinlock_t open_file_lock; /* protects list above */
	struct cifs_ses *ses;	/* pointer to session associated with */
	char treeName[MAX_TREE_SIZE + 1]; /* UNC name of resource in ASCII */
	char *nativeFileSystem;
	char *password;		/* for share-level security */
	__u32 tid;		/* The 4 byte tree id */
	__u16 Flags;		/* optional support bits */
	enum statusEnum tidStatus;
	atomic_t num_smbs_sent;
	union {
		struct {
			atomic_t num_writes;
			atomic_t num_reads;
			atomic_t num_flushes;
			atomic_t num_oplock_brks;
			atomic_t num_opens;
			atomic_t num_closes;
			atomic_t num_deletes;
			atomic_t num_mkdirs;
			atomic_t num_posixopens;
			atomic_t num_posixmkdirs;
			atomic_t num_rmdirs;
			atomic_t num_renames;
			atomic_t num_t2renames;
			atomic_t num_ffirst;
			atomic_t num_fnext;
			atomic_t num_fclose;
			atomic_t num_hardlinks;
			atomic_t num_symlinks;
			atomic_t num_locks;
			atomic_t num_acl_get;
			atomic_t num_acl_set;
		} cifs_stats;
		struct {
			atomic_t smb2_com_sent[NUMBER_OF_SMB2_COMMANDS];
			atomic_t smb2_com_failed[NUMBER_OF_SMB2_COMMANDS];
		} smb2_stats;
	} stats;
	__u64    bytes_read;
	__u64    bytes_written;
	spinlock_t stat_lock;  /* protects the two fields above */
	FILE_SYSTEM_DEVICE_INFO fsDevInfo;
	FILE_SYSTEM_ATTRIBUTE_INFO fsAttrInfo; /* ok if fs name truncated */
	FILE_SYSTEM_UNIX_INFO fsUnixInfo;
	bool ipc:1;   /* set if connection to IPC$ share (always also pipe) */
	bool pipe:1;  /* set if connection to pipe share */
	bool print:1; /* set if connection to printer share */
	bool retry:1;
	bool nocase:1;
	bool nohandlecache:1; /* if strange server resource prob can turn off */
	bool nodelete:1;
	bool seal:1;      /* transport encryption for this mounted share */
	bool unix_ext:1;  /* if false disable Linux extensions to CIFS protocol
				for this mount even if server would support */
	bool posix_extensions; /* if true SMB3.11 posix extensions enabled */
	bool local_lease:1; /* check leases (only) on local system not remote */
	bool broken_posix_open; /* e.g. Samba server versions < 3.3.2, 3.2.9 */
	bool broken_sparse_sup; /* if server or share does not support sparse */
	bool need_reconnect:1; /* connection reset, tid now invalid */
	bool need_reopen_files:1; /* need to reopen tcon file handles */
	bool use_resilient:1; /* use resilient instead of durable handles */
	bool use_persistent:1; /* use persistent instead of durable handles */
	bool no_lease:1;    /* Do not request leases on files or directories */
	bool use_witness:1; /* use witness protocol */
	__le32 capabilities;
	__u32 share_flags;
	__u32 maximal_access;
	__u32 vol_serial_number;
	__le64 vol_create_time;
	__u64 snapshot_time; /* for timewarp tokens - timestamp of snapshot */
	__u32 handle_timeout; /* persistent and durable handle timeout in ms */
	__u32 ss_flags;		/* sector size flags */
	__u32 perf_sector_size; /* best sector size for perf */
	__u32 max_chunks;
	__u32 max_bytes_chunk;
	__u32 max_bytes_copy;
#ifdef CONFIG_CIFS_FSCACHE
	u64 resource_id;		/* server resource id */
	struct fscache_cookie *fscache;	/* cookie for share */
#endif
	struct list_head pending_opens;	/* list of incomplete opens */
	struct cached_fid crfid; /* Cached root fid */
	/* BB add field for back pointer to sb struct(s)? */
#ifdef CONFIG_CIFS_DFS_UPCALL
	char *dfs_path;
	int remap:2;
	struct list_head ulist; /* cache update list */
#endif
};

/*
 * This is a refcounted and timestamped container for a tcon pointer. The
 * container holds a tcon reference. It is considered safe to free one of
 * these when the tl_count goes to 0. The tl_time is the time of the last
 * "get" on the container.
 */
struct tcon_link {
	struct rb_node		tl_rbnode;
	kuid_t			tl_uid;
	unsigned long		tl_flags;
#define TCON_LINK_MASTER	0
#define TCON_LINK_PENDING	1
#define TCON_LINK_IN_TREE	2
	unsigned long		tl_time;
	atomic_t		tl_count;
	struct cifs_tcon	*tl_tcon;
};

extern struct tcon_link *cifs_sb_tlink(struct cifs_sb_info *cifs_sb);
extern void smb3_free_compound_rqst(int num_rqst, struct smb_rqst *rqst);

static inline struct cifs_tcon *
tlink_tcon(struct tcon_link *tlink)
{
	return tlink->tl_tcon;
}

static inline struct tcon_link *
cifs_sb_master_tlink(struct cifs_sb_info *cifs_sb)
{
	return cifs_sb->master_tlink;
}

extern void cifs_put_tlink(struct tcon_link *tlink);

static inline struct tcon_link *
cifs_get_tlink(struct tcon_link *tlink)
{
	if (tlink && !IS_ERR(tlink))
		atomic_inc(&tlink->tl_count);
	return tlink;
}

/* This function is always expected to succeed */
extern struct cifs_tcon *cifs_sb_master_tcon(struct cifs_sb_info *cifs_sb);

#define CIFS_OPLOCK_NO_CHANGE 0xfe

struct cifs_pending_open {
	struct list_head olist;
	struct tcon_link *tlink;
	__u8 lease_key[16];
	__u32 oplock;
};

struct cifs_deferred_close {
	struct list_head dlist;
	struct tcon_link *tlink;
	__u16  netfid;
	__u64  persistent_fid;
	__u64  volatile_fid;
};

/*
 * This info hangs off the cifsFileInfo structure, pointed to by llist.
 * This is used to track byte stream locks on the file
 */
struct cifsLockInfo {
	struct list_head llist;	/* pointer to next cifsLockInfo */
	struct list_head blist; /* pointer to locks blocked on this */
	wait_queue_head_t block_q;
	__u64 offset;
	__u64 length;
	__u32 pid;
	__u16 type;
	__u16 flags;
};

/*
 * One of these for each open instance of a file
 */
struct cifs_search_info {
	loff_t index_of_last_entry;
	__u16 entries_in_buffer;
	__u16 info_level;
	__u32 resume_key;
	char *ntwrk_buf_start;
	char *srch_entries_start;
	char *last_entry;
	const char *presume_name;
	unsigned int resume_name_len;
	bool endOfSearch:1;
	bool emptyDir:1;
	bool unicode:1;
	bool smallBuf:1; /* so we know which buf_release function to call */
};

#define ACL_NO_MODE	((umode_t)(-1))
struct cifs_open_parms {
	struct cifs_tcon *tcon;
	struct cifs_sb_info *cifs_sb;
	int disposition;
	int desired_access;
	int create_options;
	const char *path;
	struct cifs_fid *fid;
	umode_t mode;
	bool reconnect:1;
};

struct cifs_fid {
	__u16 netfid;
	__u64 persistent_fid;	/* persist file id for smb2 */
	__u64 volatile_fid;	/* volatile file id for smb2 */
	__u8 lease_key[SMB2_LEASE_KEY_SIZE];	/* lease key for smb2 */
	__u8 create_guid[16];
	__u32 access;
	struct cifs_pending_open *pending_open;
	unsigned int epoch;
#ifdef CONFIG_CIFS_DEBUG2
	__u64 mid;
#endif /* CIFS_DEBUG2 */
	bool purge_cache;
};

struct cifs_fid_locks {
	struct list_head llist;
	struct cifsFileInfo *cfile;	/* fid that owns locks */
	struct list_head locks;		/* locks held by fid above */
};

struct cifsFileInfo {
	/* following two lists are protected by tcon->open_file_lock */
	struct list_head tlist;	/* pointer to next fid owned by tcon */
	struct list_head flist;	/* next fid (file instance) for this inode */
	/* lock list below protected by cifsi->lock_sem */
	struct cifs_fid_locks *llist;	/* brlocks held by this fid */
	kuid_t uid;		/* allows finding which FileInfo structure */
	__u32 pid;		/* process id who opened file */
	struct cifs_fid fid;	/* file id from remote */
	struct list_head rlist; /* reconnect list */
	/* BB add lock scope info here if needed */ ;
	/* lock scope id (0 if none) */
	struct dentry *dentry;
	struct tcon_link *tlink;
	unsigned int f_flags;
	bool invalidHandle:1;	/* file closed via session abend */
	bool swapfile:1;
	bool oplock_break_cancelled:1;
	unsigned int oplock_epoch; /* epoch from the lease break */
	__u32 oplock_level; /* oplock/lease level from the lease break */
	int count;
	spinlock_t file_info_lock; /* protects four flag/count fields above */
	struct mutex fh_mutex; /* prevents reopen race after dead ses*/
	struct cifs_search_info srch_inf;
	struct work_struct oplock_break; /* work for oplock breaks */
	struct work_struct put; /* work for the final part of _put */
	struct delayed_work deferred;
<<<<<<< HEAD
	bool oplock_break_received; /* Flag to indicate oplock break */
	bool deferred_scheduled;
=======
	bool deferred_close_scheduled; /* Flag to indicate close is scheduled */
>>>>>>> 8e0eb2fb
};

struct cifs_io_parms {
	__u16 netfid;
	__u64 persistent_fid;	/* persist file id for smb2 */
	__u64 volatile_fid;	/* volatile file id for smb2 */
	__u32 pid;
	__u64 offset;
	unsigned int length;
	struct cifs_tcon *tcon;
	struct TCP_Server_Info *server;
};

struct cifs_aio_ctx {
	struct kref		refcount;
	struct list_head	list;
	struct mutex		aio_mutex;
	struct completion	done;
	struct iov_iter		iter;
	struct kiocb		*iocb;
	struct cifsFileInfo	*cfile;
	struct bio_vec		*bv;
	loff_t			pos;
	unsigned int		npages;
	ssize_t			rc;
	unsigned int		len;
	unsigned int		total_len;
	bool			should_dirty;
	/*
	 * Indicates if this aio_ctx is for direct_io,
	 * If yes, iter is a copy of the user passed iov_iter
	 */
	bool			direct_io;
};

/* asynchronous read support */
struct cifs_readdata {
	struct kref			refcount;
	struct list_head		list;
	struct completion		done;
	struct cifsFileInfo		*cfile;
	struct address_space		*mapping;
	struct cifs_aio_ctx		*ctx;
	__u64				offset;
	unsigned int			bytes;
	unsigned int			got_bytes;
	pid_t				pid;
	int				result;
	struct work_struct		work;
	int (*read_into_pages)(struct TCP_Server_Info *server,
				struct cifs_readdata *rdata,
				unsigned int len);
	int (*copy_into_pages)(struct TCP_Server_Info *server,
				struct cifs_readdata *rdata,
				struct iov_iter *iter);
	struct kvec			iov[2];
	struct TCP_Server_Info		*server;
#ifdef CONFIG_CIFS_SMB_DIRECT
	struct smbd_mr			*mr;
#endif
	unsigned int			pagesz;
	unsigned int			page_offset;
	unsigned int			tailsz;
	struct cifs_credits		credits;
	unsigned int			nr_pages;
	struct page			**pages;
};

/* asynchronous write support */
struct cifs_writedata {
	struct kref			refcount;
	struct list_head		list;
	struct completion		done;
	enum writeback_sync_modes	sync_mode;
	struct work_struct		work;
	struct cifsFileInfo		*cfile;
	struct cifs_aio_ctx		*ctx;
	__u64				offset;
	pid_t				pid;
	unsigned int			bytes;
	int				result;
	struct TCP_Server_Info		*server;
#ifdef CONFIG_CIFS_SMB_DIRECT
	struct smbd_mr			*mr;
#endif
	unsigned int			pagesz;
	unsigned int			page_offset;
	unsigned int			tailsz;
	struct cifs_credits		credits;
	unsigned int			nr_pages;
	struct page			**pages;
};

/*
 * Take a reference on the file private data. Must be called with
 * cfile->file_info_lock held.
 */
static inline void
cifsFileInfo_get_locked(struct cifsFileInfo *cifs_file)
{
	++cifs_file->count;
}

struct cifsFileInfo *cifsFileInfo_get(struct cifsFileInfo *cifs_file);
void _cifsFileInfo_put(struct cifsFileInfo *cifs_file, bool wait_oplock_hdlr,
		       bool offload);
void cifsFileInfo_put(struct cifsFileInfo *cifs_file);

#define CIFS_CACHE_READ_FLG	1
#define CIFS_CACHE_HANDLE_FLG	2
#define CIFS_CACHE_RH_FLG	(CIFS_CACHE_READ_FLG | CIFS_CACHE_HANDLE_FLG)
#define CIFS_CACHE_WRITE_FLG	4
#define CIFS_CACHE_RW_FLG	(CIFS_CACHE_READ_FLG | CIFS_CACHE_WRITE_FLG)
#define CIFS_CACHE_RHW_FLG	(CIFS_CACHE_RW_FLG | CIFS_CACHE_HANDLE_FLG)

#define CIFS_CACHE_READ(cinode) ((cinode->oplock & CIFS_CACHE_READ_FLG) || (CIFS_SB(cinode->vfs_inode.i_sb)->mnt_cifs_flags & CIFS_MOUNT_RO_CACHE))
#define CIFS_CACHE_HANDLE(cinode) (cinode->oplock & CIFS_CACHE_HANDLE_FLG)
#define CIFS_CACHE_WRITE(cinode) ((cinode->oplock & CIFS_CACHE_WRITE_FLG) || (CIFS_SB(cinode->vfs_inode.i_sb)->mnt_cifs_flags & CIFS_MOUNT_RW_CACHE))

/*
 * One of these for each file inode
 */

struct cifsInodeInfo {
	bool can_cache_brlcks;
	struct list_head llist;	/* locks helb by this inode */
	/*
	 * NOTE: Some code paths call down_read(lock_sem) twice, so
	 * we must always use cifs_down_write() instead of down_write()
	 * for this semaphore to avoid deadlocks.
	 */
	struct rw_semaphore lock_sem;	/* protect the fields above */
	/* BB add in lists for dirty pages i.e. write caching info for oplock */
	struct list_head openFileList;
	spinlock_t	open_file_lock;	/* protects openFileList */
	__u32 cifsAttrs; /* e.g. DOS archive bit, sparse, compressed, system */
	unsigned int oplock;		/* oplock/lease level we have */
	unsigned int epoch;		/* used to track lease state changes */
#define CIFS_INODE_PENDING_OPLOCK_BREAK   (0) /* oplock break in progress */
#define CIFS_INODE_PENDING_WRITERS	  (1) /* Writes in progress */
#define CIFS_INODE_FLAG_UNUSED		  (2) /* Unused flag */
#define CIFS_INO_DELETE_PENDING		  (3) /* delete pending on server */
#define CIFS_INO_INVALID_MAPPING	  (4) /* pagecache is invalid */
#define CIFS_INO_LOCK			  (5) /* lock bit for synchronization */
#define CIFS_INO_MODIFIED_ATTR            (6) /* Indicate change in mtime/ctime */
	unsigned long flags;
	spinlock_t writers_lock;
	unsigned int writers;		/* Number of writers on this inode */
	unsigned long time;		/* jiffies of last update of inode */
	u64  server_eof;		/* current file size on server -- protected by i_lock */
	u64  uniqueid;			/* server inode number */
	u64  createtime;		/* creation time on server */
	__u8 lease_key[SMB2_LEASE_KEY_SIZE];	/* lease key for this inode */
#ifdef CONFIG_CIFS_FSCACHE
	struct fscache_cookie *fscache;
#endif
	struct inode vfs_inode;
	struct list_head deferred_closes; /* list of deferred closes */
	spinlock_t deferred_lock; /* protection on deferred list */
<<<<<<< HEAD
=======
	bool lease_granted; /* Flag to indicate whether lease or oplock is granted. */
>>>>>>> 8e0eb2fb
};

static inline struct cifsInodeInfo *
CIFS_I(struct inode *inode)
{
	return container_of(inode, struct cifsInodeInfo, vfs_inode);
}

static inline struct cifs_sb_info *
CIFS_SB(struct super_block *sb)
{
	return sb->s_fs_info;
}

static inline struct cifs_sb_info *
CIFS_FILE_SB(struct file *file)
{
	return CIFS_SB(file_inode(file)->i_sb);
}

static inline char CIFS_DIR_SEP(const struct cifs_sb_info *cifs_sb)
{
	if (cifs_sb->mnt_cifs_flags & CIFS_MOUNT_POSIX_PATHS)
		return '/';
	else
		return '\\';
}

static inline void
convert_delimiter(char *path, char delim)
{
	char old_delim, *pos;

	if (delim == '/')
		old_delim = '\\';
	else
		old_delim = '/';

	pos = path;
	while ((pos = strchr(pos, old_delim)))
		*pos = delim;
}

#define cifs_stats_inc atomic_inc

static inline void cifs_stats_bytes_written(struct cifs_tcon *tcon,
					    unsigned int bytes)
{
	if (bytes) {
		spin_lock(&tcon->stat_lock);
		tcon->bytes_written += bytes;
		spin_unlock(&tcon->stat_lock);
	}
}

static inline void cifs_stats_bytes_read(struct cifs_tcon *tcon,
					 unsigned int bytes)
{
	spin_lock(&tcon->stat_lock);
	tcon->bytes_read += bytes;
	spin_unlock(&tcon->stat_lock);
}


/*
 * This is the prototype for the mid receive function. This function is for
 * receiving the rest of the SMB frame, starting with the WordCount (which is
 * just after the MID in struct smb_hdr). Note:
 *
 * - This will be called by cifsd, with no locks held.
 * - The mid will still be on the pending_mid_q.
 * - mid->resp_buf will point to the current buffer.
 *
 * Returns zero on a successful receive, or an error. The receive state in
 * the TCP_Server_Info will also be updated.
 */
typedef int (mid_receive_t)(struct TCP_Server_Info *server,
			    struct mid_q_entry *mid);

/*
 * This is the prototype for the mid callback function. This is called once the
 * mid has been received off of the socket. When creating one, take special
 * care to avoid deadlocks. Things to bear in mind:
 *
 * - it will be called by cifsd, with no locks held
 * - the mid will be removed from any lists
 */
typedef void (mid_callback_t)(struct mid_q_entry *mid);

/*
 * This is the protopyte for mid handle function. This is called once the mid
 * has been recognized after decryption of the message.
 */
typedef int (mid_handle_t)(struct TCP_Server_Info *server,
			    struct mid_q_entry *mid);

/* one of these for every pending CIFS request to the server */
struct mid_q_entry {
	struct list_head qhead;	/* mids waiting on reply from this server */
	struct kref refcount;
	struct TCP_Server_Info *server;	/* server corresponding to this mid */
	__u64 mid;		/* multiplex id */
	__u16 credits;		/* number of credits consumed by this mid */
	__u16 credits_received;	/* number of credits from the response */
	__u32 pid;		/* process id */
	__u32 sequence_number;  /* for CIFS signing */
	unsigned long when_alloc;  /* when mid was created */
#ifdef CONFIG_CIFS_STATS2
	unsigned long when_sent; /* time when smb send finished */
	unsigned long when_received; /* when demux complete (taken off wire) */
#endif
	mid_receive_t *receive; /* call receive callback */
	mid_callback_t *callback; /* call completion callback */
	mid_handle_t *handle; /* call handle mid callback */
	void *callback_data;	  /* general purpose pointer for callback */
	struct task_struct *creator;
	void *resp_buf;		/* pointer to received SMB header */
	unsigned int resp_buf_size;
	int mid_state;	/* wish this were enum but can not pass to wait_event */
	unsigned int mid_flags;
	__le16 command;		/* smb command code */
	unsigned int optype;	/* operation type */
	bool large_buf:1;	/* if valid response, is pointer to large buf */
	bool multiRsp:1;	/* multiple trans2 responses for one request  */
	bool multiEnd:1;	/* both received */
	bool decrypted:1;	/* decrypted entry */
};

struct close_cancelled_open {
	struct cifs_fid         fid;
	struct cifs_tcon        *tcon;
	struct work_struct      work;
	__u64 mid;
	__u16 cmd;
};

/*	Make code in transport.c a little cleaner by moving
	update of optional stats into function below */
static inline void cifs_in_send_inc(struct TCP_Server_Info *server)
{
	atomic_inc(&server->in_send);
}

static inline void cifs_in_send_dec(struct TCP_Server_Info *server)
{
	atomic_dec(&server->in_send);
}

static inline void cifs_num_waiters_inc(struct TCP_Server_Info *server)
{
	atomic_inc(&server->num_waiters);
}

static inline void cifs_num_waiters_dec(struct TCP_Server_Info *server)
{
	atomic_dec(&server->num_waiters);
}

#ifdef CONFIG_CIFS_STATS2
static inline void cifs_save_when_sent(struct mid_q_entry *mid)
{
	mid->when_sent = jiffies;
}
#else
static inline void cifs_save_when_sent(struct mid_q_entry *mid)
{
}
#endif

/* for pending dnotify requests */
struct dir_notify_req {
	struct list_head lhead;
	__le16 Pid;
	__le16 PidHigh;
	__u16 Mid;
	__u16 Tid;
	__u16 Uid;
	__u16 netfid;
	__u32 filter; /* CompletionFilter (for multishot) */
	int multishot;
	struct file *pfile;
};

struct dfs_info3_param {
	int flags; /* DFSREF_REFERRAL_SERVER, DFSREF_STORAGE_SERVER*/
	int path_consumed;
	int server_type;
	int ref_flag;
	char *path_name;
	char *node_name;
	int ttl;
};

/*
 * common struct for holding inode info when searching for or updating an
 * inode with new info
 */

#define CIFS_FATTR_DFS_REFERRAL		0x1
#define CIFS_FATTR_DELETE_PENDING	0x2
#define CIFS_FATTR_NEED_REVAL		0x4
#define CIFS_FATTR_INO_COLLISION	0x8
#define CIFS_FATTR_UNKNOWN_NLINK	0x10
#define CIFS_FATTR_FAKE_ROOT_INO	0x20

struct cifs_fattr {
	u32		cf_flags;
	u32		cf_cifsattrs;
	u64		cf_uniqueid;
	u64		cf_eof;
	u64		cf_bytes;
	u64		cf_createtime;
	kuid_t		cf_uid;
	kgid_t		cf_gid;
	umode_t		cf_mode;
	dev_t		cf_rdev;
	unsigned int	cf_nlink;
	unsigned int	cf_dtype;
	struct timespec64 cf_atime;
	struct timespec64 cf_mtime;
	struct timespec64 cf_ctime;
	u32             cf_cifstag;
};

static inline void free_dfs_info_param(struct dfs_info3_param *param)
{
	if (param) {
		kfree(param->path_name);
		kfree(param->node_name);
	}
}

static inline void free_dfs_info_array(struct dfs_info3_param *param,
				       int number_of_items)
{
	int i;
	if ((number_of_items == 0) || (param == NULL))
		return;
	for (i = 0; i < number_of_items; i++) {
		kfree(param[i].path_name);
		kfree(param[i].node_name);
	}
	kfree(param);
}

static inline bool is_interrupt_error(int error)
{
	switch (error) {
	case -EINTR:
	case -ERESTARTSYS:
	case -ERESTARTNOHAND:
	case -ERESTARTNOINTR:
		return true;
	}
	return false;
}

static inline bool is_retryable_error(int error)
{
	if (is_interrupt_error(error) || error == -EAGAIN)
		return true;
	return false;
}


/* cifs_get_writable_file() flags */
#define FIND_WR_ANY         0
#define FIND_WR_FSUID_ONLY  1
#define FIND_WR_WITH_DELETE 2

#define   MID_FREE 0
#define   MID_REQUEST_ALLOCATED 1
#define   MID_REQUEST_SUBMITTED 2
#define   MID_RESPONSE_RECEIVED 4
#define   MID_RETRY_NEEDED      8 /* session closed while this request out */
#define   MID_RESPONSE_MALFORMED 0x10
#define   MID_SHUTDOWN		 0x20

/* Flags */
#define   MID_WAIT_CANCELLED	 1 /* Cancelled while waiting for response */
#define   MID_DELETED            2 /* Mid has been dequeued/deleted */

/* Types of response buffer returned from SendReceive2 */
#define   CIFS_NO_BUFFER        0    /* Response buffer not returned */
#define   CIFS_SMALL_BUFFER     1
#define   CIFS_LARGE_BUFFER     2
#define   CIFS_IOVEC            4    /* array of response buffers */

/* Type of Request to SendReceive2 */
#define   CIFS_BLOCKING_OP      1    /* operation can block */
#define   CIFS_NON_BLOCKING     2    /* do not block waiting for credits */
#define   CIFS_TIMEOUT_MASK 0x003    /* only one of above set in req */
#define   CIFS_LOG_ERROR    0x010    /* log NT STATUS if non-zero */
#define   CIFS_LARGE_BUF_OP 0x020    /* large request buffer */
#define   CIFS_NO_RSP_BUF   0x040    /* no response buffer required */

/* Type of request operation */
#define   CIFS_ECHO_OP            0x080  /* echo request */
#define   CIFS_OBREAK_OP          0x0100 /* oplock break request */
#define   CIFS_NEG_OP             0x0200 /* negotiate request */
#define   CIFS_CP_CREATE_CLOSE_OP 0x0400 /* compound create+close request */
/* Lower bitmask values are reserved by others below. */
#define   CIFS_SESS_OP            0x2000 /* session setup request */
#define   CIFS_OP_MASK            0x2780 /* mask request type */

#define   CIFS_HAS_CREDITS        0x0400 /* already has credits */
#define   CIFS_TRANSFORM_REQ      0x0800 /* transform request before sending */
#define   CIFS_NO_SRV_RSP         0x1000 /* there is no server response */

/* Security Flags: indicate type of session setup needed */
#define   CIFSSEC_MAY_SIGN	0x00001
#define   CIFSSEC_MAY_NTLM	0x00002
#define   CIFSSEC_MAY_NTLMV2	0x00004
#define   CIFSSEC_MAY_KRB5	0x00008
#ifdef CONFIG_CIFS_WEAK_PW_HASH
#define   CIFSSEC_MAY_LANMAN	0x00010
#define   CIFSSEC_MAY_PLNTXT	0x00020
#else
#define   CIFSSEC_MAY_LANMAN    0
#define   CIFSSEC_MAY_PLNTXT    0
#endif /* weak passwords */
#define   CIFSSEC_MAY_SEAL	0x00040 /* not supported yet */
#define   CIFSSEC_MAY_NTLMSSP	0x00080 /* raw ntlmssp with ntlmv2 */

#define   CIFSSEC_MUST_SIGN	0x01001
/* note that only one of the following can be set so the
result of setting MUST flags more than once will be to
require use of the stronger protocol */
#define   CIFSSEC_MUST_NTLM	0x02002
#define   CIFSSEC_MUST_NTLMV2	0x04004
#define   CIFSSEC_MUST_KRB5	0x08008
#ifdef CONFIG_CIFS_WEAK_PW_HASH
#define   CIFSSEC_MUST_LANMAN	0x10010
#define   CIFSSEC_MUST_PLNTXT	0x20020
#ifdef CONFIG_CIFS_UPCALL
#define   CIFSSEC_MASK          0xBF0BF /* allows weak security but also krb5 */
#else
#define   CIFSSEC_MASK          0xB70B7 /* current flags supported if weak */
#endif /* UPCALL */
#else /* do not allow weak pw hash */
#define   CIFSSEC_MUST_LANMAN	0
#define   CIFSSEC_MUST_PLNTXT	0
#ifdef CONFIG_CIFS_UPCALL
#define   CIFSSEC_MASK          0x8F08F /* flags supported if no weak allowed */
#else
#define	  CIFSSEC_MASK          0x87087 /* flags supported if no weak allowed */
#endif /* UPCALL */
#endif /* WEAK_PW_HASH */
#define   CIFSSEC_MUST_SEAL	0x40040 /* not supported yet */
#define   CIFSSEC_MUST_NTLMSSP	0x80080 /* raw ntlmssp with ntlmv2 */

#define   CIFSSEC_DEF (CIFSSEC_MAY_SIGN | CIFSSEC_MAY_NTLMV2 | CIFSSEC_MAY_NTLMSSP)
#define   CIFSSEC_MAX (CIFSSEC_MUST_SIGN | CIFSSEC_MUST_NTLMV2)
#define   CIFSSEC_AUTH_MASK (CIFSSEC_MAY_NTLM | CIFSSEC_MAY_NTLMV2 | CIFSSEC_MAY_LANMAN | CIFSSEC_MAY_PLNTXT | CIFSSEC_MAY_KRB5 | CIFSSEC_MAY_NTLMSSP)
/*
 *****************************************************************
 * All constants go here
 *****************************************************************
 */

#define UID_HASH (16)

/*
 * Note that ONE module should define _DECLARE_GLOBALS_HERE to cause the
 * following to be declared.
 */

/****************************************************************************
 *  Locking notes.  All updates to global variables and lists should be
 *                  protected by spinlocks or semaphores.
 *
 *  Spinlocks
 *  ---------
 *  GlobalMid_Lock protects:
 *	list operations on pending_mid_q and oplockQ
 *      updates to XID counters, multiplex id  and SMB sequence numbers
 *      list operations on global DnotifyReqList
 *  tcp_ses_lock protects:
 *	list operations on tcp and SMB session lists
 *  tcon->open_file_lock protects the list of open files hanging off the tcon
 *  inode->open_file_lock protects the openFileList hanging off the inode
 *  cfile->file_info_lock protects counters and fields in cifs file struct
 *  f_owner.lock protects certain per file struct operations
 *  mapping->page_lock protects certain per page operations
 *
 *  Note that the cifs_tcon.open_file_lock should be taken before
 *  not after the cifsInodeInfo.open_file_lock
 *
 *  Semaphores
 *  ----------
 *  cifsInodeInfo->lock_sem protects:
 *	the list of locks held by the inode
 *
 ****************************************************************************/

#ifdef DECLARE_GLOBALS_HERE
#define GLOBAL_EXTERN
#else
#define GLOBAL_EXTERN extern
#endif

/*
 * the list of TCP_Server_Info structures, ie each of the sockets
 * connecting our client to a distinct server (ip address), is
 * chained together by cifs_tcp_ses_list. The list of all our SMB
 * sessions (and from that the tree connections) can be found
 * by iterating over cifs_tcp_ses_list
 */
GLOBAL_EXTERN struct list_head		cifs_tcp_ses_list;

/*
 * This lock protects the cifs_tcp_ses_list, the list of smb sessions per
 * tcp session, and the list of tcon's per smb session. It also protects
 * the reference counters for the server, smb session, and tcon. It also
 * protects some fields in the TCP_Server_Info struct such as dstaddr. Finally,
 * changes to the tcon->tidStatus should be done while holding this lock.
 * generally the locks should be taken in order tcp_ses_lock before
 * tcon->open_file_lock and that before file->file_info_lock since the
 * structure order is cifs_socket-->cifs_ses-->cifs_tcon-->cifs_file
 */
GLOBAL_EXTERN spinlock_t		cifs_tcp_ses_lock;

/*
 * Global transaction id (XID) information
 */
GLOBAL_EXTERN unsigned int GlobalCurrentXid;	/* protected by GlobalMid_Sem */
GLOBAL_EXTERN unsigned int GlobalTotalActiveXid; /* prot by GlobalMid_Sem */
GLOBAL_EXTERN unsigned int GlobalMaxActiveXid;	/* prot by GlobalMid_Sem */
GLOBAL_EXTERN spinlock_t GlobalMid_Lock;  /* protects above & list operations */
					  /* on midQ entries */
/*
 *  Global counters, updated atomically
 */
GLOBAL_EXTERN atomic_t sesInfoAllocCount;
GLOBAL_EXTERN atomic_t tconInfoAllocCount;
GLOBAL_EXTERN atomic_t tcpSesNextId;
GLOBAL_EXTERN atomic_t tcpSesAllocCount;
GLOBAL_EXTERN atomic_t tcpSesReconnectCount;
GLOBAL_EXTERN atomic_t tconInfoReconnectCount;

/* Various Debug counters */
GLOBAL_EXTERN atomic_t bufAllocCount;    /* current number allocated  */
#ifdef CONFIG_CIFS_STATS2
GLOBAL_EXTERN atomic_t totBufAllocCount; /* total allocated over all time */
GLOBAL_EXTERN atomic_t totSmBufAllocCount;
extern unsigned int slow_rsp_threshold; /* number of secs before logging */
#endif
GLOBAL_EXTERN atomic_t smBufAllocCount;
GLOBAL_EXTERN atomic_t midCount;

/* Misc globals */
extern bool enable_oplocks; /* enable or disable oplocks */
extern bool lookupCacheEnabled;
extern unsigned int global_secflags;	/* if on, session setup sent
				with more secure ntlmssp2 challenge/resp */
extern unsigned int sign_CIFS_PDUs;  /* enable smb packet signing */
extern bool enable_gcm_256; /* allow optional negotiate of strongest signing (aes-gcm-256) */
extern bool require_gcm_256; /* require use of strongest signing (aes-gcm-256) */
extern bool linuxExtEnabled;/*enable Linux/Unix CIFS extensions*/
extern unsigned int CIFSMaxBufSize;  /* max size not including hdr */
extern unsigned int cifs_min_rcv;    /* min size of big ntwrk buf pool */
extern unsigned int cifs_min_small;  /* min size of small buf pool */
extern unsigned int cifs_max_pending; /* MAX requests at once to server*/
extern bool disable_legacy_dialects;  /* forbid vers=1.0 and vers=2.0 mounts */

void cifs_oplock_break(struct work_struct *work);
void cifs_queue_oplock_break(struct cifsFileInfo *cfile);
void smb2_deferred_work_close(struct work_struct *work);

extern const struct slow_work_ops cifs_oplock_break_ops;
extern struct workqueue_struct *cifsiod_wq;
extern struct workqueue_struct *decrypt_wq;
extern struct workqueue_struct *fileinfo_put_wq;
extern struct workqueue_struct *cifsoplockd_wq;
extern struct workqueue_struct *deferredclose_wq;
extern __u32 cifs_lock_secret;

extern mempool_t *cifs_mid_poolp;

/* Operations for different SMB versions */
#define SMB1_VERSION_STRING	"1.0"
extern struct smb_version_operations smb1_operations;
extern struct smb_version_values smb1_values;
#define SMB20_VERSION_STRING	"2.0"
extern struct smb_version_operations smb20_operations;
extern struct smb_version_values smb20_values;
#define SMB21_VERSION_STRING	"2.1"
extern struct smb_version_operations smb21_operations;
extern struct smb_version_values smb21_values;
#define SMBDEFAULT_VERSION_STRING "default"
extern struct smb_version_values smbdefault_values;
#define SMB3ANY_VERSION_STRING "3"
extern struct smb_version_values smb3any_values;
#define SMB30_VERSION_STRING	"3.0"
extern struct smb_version_operations smb30_operations;
extern struct smb_version_values smb30_values;
#define SMB302_VERSION_STRING	"3.02"
#define ALT_SMB302_VERSION_STRING "3.0.2"
/*extern struct smb_version_operations smb302_operations;*/ /* not needed yet */
extern struct smb_version_values smb302_values;
#define SMB311_VERSION_STRING	"3.1.1"
#define ALT_SMB311_VERSION_STRING "3.11"
extern struct smb_version_operations smb311_operations;
extern struct smb_version_values smb311_values;

static inline char *get_security_type_str(enum securityEnum sectype)
{
	switch (sectype) {
	case RawNTLMSSP:
		return "RawNTLMSSP";
	case Kerberos:
		return "Kerberos";
	case NTLMv2:
		return "NTLMv2";
	case NTLM:
		return "NTLM";
	case LANMAN:
		return "LANMAN";
	default:
		return "Unknown";
	}
}

static inline bool is_smb1_server(struct TCP_Server_Info *server)
{
	return strcmp(server->vals->version_string, SMB1_VERSION_STRING) == 0;
}

static inline bool is_tcon_dfs(struct cifs_tcon *tcon)
{
	/*
	 * For SMB1, see MS-CIFS 2.4.55 SMB_COM_TREE_CONNECT_ANDX (0x75) and MS-CIFS 3.3.4.4 DFS
	 * Subsystem Notifies That a Share Is a DFS Share.
	 *
	 * For SMB2+, see MS-SMB2 2.2.10 SMB2 TREE_CONNECT Response and MS-SMB2 3.3.4.14 Server
	 * Application Updates a Share.
	 */
	if (!tcon || !tcon->ses || !tcon->ses->server)
		return false;
	return is_smb1_server(tcon->ses->server) ? tcon->Flags & SMB_SHARE_IS_IN_DFS :
		tcon->share_flags & (SHI1005_FLAGS_DFS | SHI1005_FLAGS_DFS_ROOT);
}

#endif	/* _CIFS_GLOB_H */<|MERGE_RESOLUTION|>--- conflicted
+++ resolved
@@ -1257,12 +1257,7 @@
 	struct work_struct oplock_break; /* work for oplock breaks */
 	struct work_struct put; /* work for the final part of _put */
 	struct delayed_work deferred;
-<<<<<<< HEAD
-	bool oplock_break_received; /* Flag to indicate oplock break */
-	bool deferred_scheduled;
-=======
 	bool deferred_close_scheduled; /* Flag to indicate close is scheduled */
->>>>>>> 8e0eb2fb
 };
 
 struct cifs_io_parms {
@@ -1422,10 +1417,7 @@
 	struct inode vfs_inode;
 	struct list_head deferred_closes; /* list of deferred closes */
 	spinlock_t deferred_lock; /* protection on deferred list */
-<<<<<<< HEAD
-=======
 	bool lease_granted; /* Flag to indicate whether lease or oplock is granted. */
->>>>>>> 8e0eb2fb
 };
 
 static inline struct cifsInodeInfo *
