--- conflicted
+++ resolved
@@ -1268,13 +1268,10 @@
     description: Smart Battery System
   "^schindler,.*":
     description: Schindler
-<<<<<<< HEAD
   "^schneider,.*":
     description: Schneider Electric
-=======
   "^sciosense,.*":
     description: ScioSense B.V.
->>>>>>> 5418e6df
   "^seagate,.*":
     description: Seagate Technology PLC
   "^seeed,.*":
