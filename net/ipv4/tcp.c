--- conflicted
+++ resolved
@@ -937,8 +937,6 @@
 	}
 }
 
-<<<<<<< HEAD
-=======
 /* skb changing from pure zc to mixed, must charge zc */
 static int tcp_downgrade_zcopy_pure(struct sock *sk, struct sk_buff *skb)
 {
@@ -955,7 +953,6 @@
 	return 0;
 }
 
->>>>>>> 754e0b0e
 static struct sk_buff *tcp_build_frag(struct sock *sk, int size_goal, int flags,
 				      struct page *page, int offset, size_t *size)
 {
@@ -1339,21 +1336,8 @@
 
 			copy = min_t(int, copy, pfrag->size - pfrag->offset);
 
-<<<<<<< HEAD
-			/* skb changing from pure zc to mixed, must charge zc */
-			if (unlikely(skb_zcopy_pure(skb))) {
-				if (!sk_wmem_schedule(sk, skb->data_len))
-					goto wait_for_space;
-
-				sk_mem_charge(sk, skb->data_len);
-				skb_shinfo(skb)->flags &= ~SKBFL_PURE_ZEROCOPY;
-			}
-
-			if (!sk_wmem_schedule(sk, copy))
-=======
 			if (tcp_downgrade_zcopy_pure(sk, skb) ||
 			    !sk_wmem_schedule(sk, copy))
->>>>>>> 754e0b0e
 				goto wait_for_space;
 
 			err = skb_copy_to_page_nocache(sk, &msg->msg_iter, skb,
