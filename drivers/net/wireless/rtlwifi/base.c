/******************************************************************************
 *
 * Copyright(c) 2009-2010  Realtek Corporation.
 *
 * This program is free software; you can redistribute it and/or modify it
 * under the terms of version 2 of the GNU General Public License as
 * published by the Free Software Foundation.
 *
 * This program is distributed in the hope that it will be useful, but WITHOUT
 * ANY WARRANTY; without even the implied warranty of MERCHANTABILITY or
 * FITNESS FOR A PARTICULAR PURPOSE.  See the GNU General Public License for
 * more details.
 *
 * You should have received a copy of the GNU General Public License along with
 * this program; if not, write to the Free Software Foundation, Inc.,
 * 51 Franklin Street, Fifth Floor, Boston, MA 02110, USA
 *
 * The full GNU General Public License is included in this distribution in the
 * file called LICENSE.
 *
 * Contact Information:
 * wlanfae <wlanfae@realtek.com>
 * Realtek Corporation, No. 2, Innovation Road II, Hsinchu Science Park,
 * Hsinchu 300, Taiwan.
 *
 * Larry Finger <Larry.Finger@lwfinger.net>
 *
 *****************************************************************************/

#include <linux/ip.h>
#include "wifi.h"
#include "rc.h"
#include "base.h"
#include "efuse.h"
#include "cam.h"
#include "ps.h"
#include "regd.h"

/*
 *NOTICE!!!: This file will be very big, we hsould
 *keep it clear under follwing roles:
 *
 *This file include follwing part, so, if you add new
 *functions into this file, please check which part it
 *should includes. or check if you should add new part
 *for this file:
 *
 *1) mac80211 init functions
 *2) tx information functions
 *3) functions called by core.c
 *4) wq & timer callback functions
 *5) frame process functions
 *6) IOT functions
 *7) sysfs functions
 *8) ...
 */

/*********************************************************
 *
 * mac80211 init functions
 *
 *********************************************************/
static struct ieee80211_channel rtl_channeltable_2g[] = {
	{.center_freq = 2412, .hw_value = 1,},
	{.center_freq = 2417, .hw_value = 2,},
	{.center_freq = 2422, .hw_value = 3,},
	{.center_freq = 2427, .hw_value = 4,},
	{.center_freq = 2432, .hw_value = 5,},
	{.center_freq = 2437, .hw_value = 6,},
	{.center_freq = 2442, .hw_value = 7,},
	{.center_freq = 2447, .hw_value = 8,},
	{.center_freq = 2452, .hw_value = 9,},
	{.center_freq = 2457, .hw_value = 10,},
	{.center_freq = 2462, .hw_value = 11,},
	{.center_freq = 2467, .hw_value = 12,},
	{.center_freq = 2472, .hw_value = 13,},
	{.center_freq = 2484, .hw_value = 14,},
};

static struct ieee80211_channel rtl_channeltable_5g[] = {
	{.center_freq = 5180, .hw_value = 36,},
	{.center_freq = 5200, .hw_value = 40,},
	{.center_freq = 5220, .hw_value = 44,},
	{.center_freq = 5240, .hw_value = 48,},
	{.center_freq = 5260, .hw_value = 52,},
	{.center_freq = 5280, .hw_value = 56,},
	{.center_freq = 5300, .hw_value = 60,},
	{.center_freq = 5320, .hw_value = 64,},
	{.center_freq = 5500, .hw_value = 100,},
	{.center_freq = 5520, .hw_value = 104,},
	{.center_freq = 5540, .hw_value = 108,},
	{.center_freq = 5560, .hw_value = 112,},
	{.center_freq = 5580, .hw_value = 116,},
	{.center_freq = 5600, .hw_value = 120,},
	{.center_freq = 5620, .hw_value = 124,},
	{.center_freq = 5640, .hw_value = 128,},
	{.center_freq = 5660, .hw_value = 132,},
	{.center_freq = 5680, .hw_value = 136,},
	{.center_freq = 5700, .hw_value = 140,},
	{.center_freq = 5745, .hw_value = 149,},
	{.center_freq = 5765, .hw_value = 153,},
	{.center_freq = 5785, .hw_value = 157,},
	{.center_freq = 5805, .hw_value = 161,},
	{.center_freq = 5825, .hw_value = 165,},
};

static struct ieee80211_rate rtl_ratetable_2g[] = {
	{.bitrate = 10, .hw_value = 0x00,},
	{.bitrate = 20, .hw_value = 0x01,},
	{.bitrate = 55, .hw_value = 0x02,},
	{.bitrate = 110, .hw_value = 0x03,},
	{.bitrate = 60, .hw_value = 0x04,},
	{.bitrate = 90, .hw_value = 0x05,},
	{.bitrate = 120, .hw_value = 0x06,},
	{.bitrate = 180, .hw_value = 0x07,},
	{.bitrate = 240, .hw_value = 0x08,},
	{.bitrate = 360, .hw_value = 0x09,},
	{.bitrate = 480, .hw_value = 0x0a,},
	{.bitrate = 540, .hw_value = 0x0b,},
};

static struct ieee80211_rate rtl_ratetable_5g[] = {
	{.bitrate = 60, .hw_value = 0x04,},
	{.bitrate = 90, .hw_value = 0x05,},
	{.bitrate = 120, .hw_value = 0x06,},
	{.bitrate = 180, .hw_value = 0x07,},
	{.bitrate = 240, .hw_value = 0x08,},
	{.bitrate = 360, .hw_value = 0x09,},
	{.bitrate = 480, .hw_value = 0x0a,},
	{.bitrate = 540, .hw_value = 0x0b,},
};

static const struct ieee80211_supported_band rtl_band_2ghz = {
	.band = IEEE80211_BAND_2GHZ,

	.channels = rtl_channeltable_2g,
	.n_channels = ARRAY_SIZE(rtl_channeltable_2g),

	.bitrates = rtl_ratetable_2g,
	.n_bitrates = ARRAY_SIZE(rtl_ratetable_2g),

	.ht_cap = {0},
};

static struct ieee80211_supported_band rtl_band_5ghz = {
	.band = IEEE80211_BAND_5GHZ,

	.channels = rtl_channeltable_5g,
	.n_channels = ARRAY_SIZE(rtl_channeltable_5g),

	.bitrates = rtl_ratetable_5g,
	.n_bitrates = ARRAY_SIZE(rtl_ratetable_5g),

	.ht_cap = {0},
};

static const u8 tid_to_ac[] = {
	2, /* IEEE80211_AC_BE */
	3, /* IEEE80211_AC_BK */
	3, /* IEEE80211_AC_BK */
	2, /* IEEE80211_AC_BE */
	1, /* IEEE80211_AC_VI */
	1, /* IEEE80211_AC_VI */
	0, /* IEEE80211_AC_VO */
	0, /* IEEE80211_AC_VO */
};

u8 rtl_tid_to_ac(struct ieee80211_hw *hw, u8 tid)
{
	return tid_to_ac[tid];
}

static void _rtl_init_hw_ht_capab(struct ieee80211_hw *hw,
				  struct ieee80211_sta_ht_cap *ht_cap)
{
	struct rtl_priv *rtlpriv = rtl_priv(hw);
	struct rtl_phy *rtlphy = &(rtlpriv->phy);

	ht_cap->ht_supported = true;
	ht_cap->cap = IEEE80211_HT_CAP_SUP_WIDTH_20_40 |
	    IEEE80211_HT_CAP_SGI_40 |
	    IEEE80211_HT_CAP_SGI_20 |
	    IEEE80211_HT_CAP_DSSSCCK40 | IEEE80211_HT_CAP_MAX_AMSDU;

	if (rtlpriv->rtlhal.disable_amsdu_8k)
		ht_cap->cap &= ~IEEE80211_HT_CAP_MAX_AMSDU;

	/*
	 *Maximum length of AMPDU that the STA can receive.
	 *Length = 2 ^ (13 + max_ampdu_length_exp) - 1 (octets)
	 */
	ht_cap->ampdu_factor = IEEE80211_HT_MAX_AMPDU_64K;

	/*Minimum MPDU start spacing , */
	ht_cap->ampdu_density = IEEE80211_HT_MPDU_DENSITY_16;

	ht_cap->mcs.tx_params = IEEE80211_HT_MCS_TX_DEFINED;

	/*
	 *hw->wiphy->bands[IEEE80211_BAND_2GHZ]
	 *base on ant_num
	 *rx_mask: RX mask
	 *if rx_ant =1 rx_mask[0]=0xff;==>MCS0-MCS7
	 *if rx_ant =2 rx_mask[1]=0xff;==>MCS8-MCS15
	 *if rx_ant >=3 rx_mask[2]=0xff;
	 *if BW_40 rx_mask[4]=0x01;
	 *highest supported RX rate
	 */
	if (get_rf_type(rtlphy) == RF_1T2R || get_rf_type(rtlphy) == RF_2T2R) {

		RT_TRACE(rtlpriv, COMP_INIT, DBG_DMESG, ("1T2R or 2T2R\n"));

		ht_cap->mcs.rx_mask[0] = 0xFF;
		ht_cap->mcs.rx_mask[1] = 0xFF;
		ht_cap->mcs.rx_mask[4] = 0x01;

		ht_cap->mcs.rx_highest = cpu_to_le16(MAX_BIT_RATE_40MHZ_MCS15);
	} else if (get_rf_type(rtlphy) == RF_1T1R) {

		RT_TRACE(rtlpriv, COMP_INIT, DBG_DMESG, ("1T1R\n"));

		ht_cap->mcs.rx_mask[0] = 0xFF;
		ht_cap->mcs.rx_mask[1] = 0x00;
		ht_cap->mcs.rx_mask[4] = 0x01;

		ht_cap->mcs.rx_highest = cpu_to_le16(MAX_BIT_RATE_40MHZ_MCS7);
	}
}

static void _rtl_init_mac80211(struct ieee80211_hw *hw)
{
	struct rtl_priv *rtlpriv = rtl_priv(hw);
	struct rtl_hal *rtlhal = rtl_hal(rtlpriv);
	struct rtl_mac *rtlmac = rtl_mac(rtl_priv(hw));
	struct rtl_efuse *rtlefuse = rtl_efuse(rtl_priv(hw));
	struct ieee80211_supported_band *sband;


	if (rtlhal->macphymode == SINGLEMAC_SINGLEPHY && rtlhal->bandset ==
	    BAND_ON_BOTH) {
		/* 1: 2.4 G bands */
		/* <1> use  mac->bands as mem for hw->wiphy->bands */
		sband = &(rtlmac->bands[IEEE80211_BAND_2GHZ]);

		/* <2> set hw->wiphy->bands[IEEE80211_BAND_2GHZ]
		 * to default value(1T1R) */
		memcpy(&(rtlmac->bands[IEEE80211_BAND_2GHZ]), &rtl_band_2ghz,
				sizeof(struct ieee80211_supported_band));

		/* <3> init ht cap base on ant_num */
		_rtl_init_hw_ht_capab(hw, &sband->ht_cap);

		/* <4> set mac->sband to wiphy->sband */
		hw->wiphy->bands[IEEE80211_BAND_2GHZ] = sband;

		/* 2: 5 G bands */
		/* <1> use  mac->bands as mem for hw->wiphy->bands */
		sband = &(rtlmac->bands[IEEE80211_BAND_5GHZ]);

		/* <2> set hw->wiphy->bands[IEEE80211_BAND_5GHZ]
		 * to default value(1T1R) */
		memcpy(&(rtlmac->bands[IEEE80211_BAND_5GHZ]), &rtl_band_5ghz,
				sizeof(struct ieee80211_supported_band));

		/* <3> init ht cap base on ant_num */
		_rtl_init_hw_ht_capab(hw, &sband->ht_cap);

		/* <4> set mac->sband to wiphy->sband */
		hw->wiphy->bands[IEEE80211_BAND_5GHZ] = sband;
	} else {
		if (rtlhal->current_bandtype == BAND_ON_2_4G) {
			/* <1> use  mac->bands as mem for hw->wiphy->bands */
			sband = &(rtlmac->bands[IEEE80211_BAND_2GHZ]);

			/* <2> set hw->wiphy->bands[IEEE80211_BAND_2GHZ]
			 * to default value(1T1R) */
			memcpy(&(rtlmac->bands[IEEE80211_BAND_2GHZ]),
				 &rtl_band_2ghz,
				 sizeof(struct ieee80211_supported_band));

			/* <3> init ht cap base on ant_num */
			_rtl_init_hw_ht_capab(hw, &sband->ht_cap);

			/* <4> set mac->sband to wiphy->sband */
			hw->wiphy->bands[IEEE80211_BAND_2GHZ] = sband;
		} else if (rtlhal->current_bandtype == BAND_ON_5G) {
			/* <1> use  mac->bands as mem for hw->wiphy->bands */
			sband = &(rtlmac->bands[IEEE80211_BAND_5GHZ]);

			/* <2> set hw->wiphy->bands[IEEE80211_BAND_5GHZ]
			 * to default value(1T1R) */
			memcpy(&(rtlmac->bands[IEEE80211_BAND_5GHZ]),
				 &rtl_band_5ghz,
				 sizeof(struct ieee80211_supported_band));

			/* <3> init ht cap base on ant_num */
			_rtl_init_hw_ht_capab(hw, &sband->ht_cap);

			/* <4> set mac->sband to wiphy->sband */
			hw->wiphy->bands[IEEE80211_BAND_5GHZ] = sband;
		} else {
			RT_TRACE(rtlpriv, COMP_INIT, DBG_EMERG,
				 ("Err BAND %d\n",
				 rtlhal->current_bandtype));
		}
	}
	/* <5> set hw caps */
	hw->flags = IEEE80211_HW_SIGNAL_DBM |
	    IEEE80211_HW_RX_INCLUDES_FCS |
	    IEEE80211_HW_BEACON_FILTER |
	    IEEE80211_HW_AMPDU_AGGREGATION |
	    IEEE80211_HW_REPORTS_TX_ACK_STATUS | 0;

	/* swlps or hwlps has been set in diff chip in init_sw_vars */
	if (rtlpriv->psc.swctrl_lps)
		hw->flags |= IEEE80211_HW_SUPPORTS_PS |
			IEEE80211_HW_PS_NULLFUNC_STACK |
			/* IEEE80211_HW_SUPPORTS_DYNAMIC_PS | */
			0;

	hw->wiphy->interface_modes =
	    BIT(NL80211_IFTYPE_AP) |
	    BIT(NL80211_IFTYPE_STATION) |
	    BIT(NL80211_IFTYPE_ADHOC);

	hw->wiphy->rts_threshold = 2347;

	hw->queues = AC_MAX;
	hw->extra_tx_headroom = RTL_TX_HEADER_SIZE;

	/* TODO: Correct this value for our hw */
	/* TODO: define these hard code value */
	hw->channel_change_time = 100;
	hw->max_listen_interval = 10;
	hw->max_rate_tries = 4;
	/* hw->max_rates = 1; */
	hw->sta_data_size = sizeof(struct rtl_sta_info);

	/* <6> mac address */
	if (is_valid_ether_addr(rtlefuse->dev_addr)) {
		SET_IEEE80211_PERM_ADDR(hw, rtlefuse->dev_addr);
	} else {
		u8 rtlmac[] = { 0x00, 0xe0, 0x4c, 0x81, 0x92, 0x00 };
		get_random_bytes((rtlmac + (ETH_ALEN - 1)), 1);
		SET_IEEE80211_PERM_ADDR(hw, rtlmac);
	}

}

static void _rtl_init_deferred_work(struct ieee80211_hw *hw)
{
	struct rtl_priv *rtlpriv = rtl_priv(hw);

	/* <1> timer */
	init_timer(&rtlpriv->works.watchdog_timer);
	setup_timer(&rtlpriv->works.watchdog_timer,
		    rtl_watch_dog_timer_callback, (unsigned long)hw);

	/* <2> work queue */
	rtlpriv->works.hw = hw;
	rtlpriv->works.rtl_wq = alloc_workqueue(rtlpriv->cfg->name, 0, 0);
	INIT_DELAYED_WORK(&rtlpriv->works.watchdog_wq,
			  (void *)rtl_watchdog_wq_callback);
	INIT_DELAYED_WORK(&rtlpriv->works.ips_nic_off_wq,
			  (void *)rtl_ips_nic_off_wq_callback);
	INIT_DELAYED_WORK(&rtlpriv->works.ps_work,
			  (void *)rtl_swlps_wq_callback);
	INIT_DELAYED_WORK(&rtlpriv->works.ps_rfon_wq,
			  (void *)rtl_swlps_rfon_wq_callback);

}

void rtl_deinit_deferred_work(struct ieee80211_hw *hw)
{
	struct rtl_priv *rtlpriv = rtl_priv(hw);

	del_timer_sync(&rtlpriv->works.watchdog_timer);

	cancel_delayed_work(&rtlpriv->works.watchdog_wq);
	cancel_delayed_work(&rtlpriv->works.ips_nic_off_wq);
	cancel_delayed_work(&rtlpriv->works.ps_work);
	cancel_delayed_work(&rtlpriv->works.ps_rfon_wq);
}

void rtl_init_rfkill(struct ieee80211_hw *hw)
{
	struct rtl_priv *rtlpriv = rtl_priv(hw);

	bool radio_state;
	bool blocked;
	u8 valid = 0;

	/*set init state to on */
	rtlpriv->rfkill.rfkill_state = 1;
	wiphy_rfkill_set_hw_state(hw->wiphy, 0);

	radio_state = rtlpriv->cfg->ops->radio_onoff_checking(hw, &valid);

	if (valid) {
		printk(KERN_INFO "rtlwifi: wireless switch is %s\n",
				rtlpriv->rfkill.rfkill_state ? "on" : "off");

		rtlpriv->rfkill.rfkill_state = radio_state;

		blocked = (rtlpriv->rfkill.rfkill_state == 1) ? 0 : 1;
		wiphy_rfkill_set_hw_state(hw->wiphy, blocked);
	}

	wiphy_rfkill_start_polling(hw->wiphy);
}

void rtl_deinit_rfkill(struct ieee80211_hw *hw)
{
	wiphy_rfkill_stop_polling(hw->wiphy);
}

int rtl_init_core(struct ieee80211_hw *hw)
{
	struct rtl_priv *rtlpriv = rtl_priv(hw);
	struct rtl_mac *rtlmac = rtl_mac(rtl_priv(hw));

	/* <1> init mac80211 */
	_rtl_init_mac80211(hw);
	rtlmac->hw = hw;

	/* <2> rate control register */
	hw->rate_control_algorithm = "rtl_rc";

	/*
	 * <3> init CRDA must come after init
	 * mac80211 hw  in _rtl_init_mac80211.
	 */
	if (rtl_regd_init(hw, rtl_reg_notifier)) {
		RT_TRACE(rtlpriv, COMP_ERR, DBG_EMERG, ("REGD init failed\n"));
		return 1;
	} else {
		/* CRDA regd hint must after init CRDA */
		if (regulatory_hint(hw->wiphy, rtlpriv->regd.alpha2)) {
			RT_TRACE(rtlpriv, COMP_ERR, DBG_WARNING,
				 ("regulatory_hint fail\n"));
		}
	}

	/* <4> locks */
	mutex_init(&rtlpriv->locks.conf_mutex);
	spin_lock_init(&rtlpriv->locks.ips_lock);
	spin_lock_init(&rtlpriv->locks.irq_th_lock);
	spin_lock_init(&rtlpriv->locks.h2c_lock);
	spin_lock_init(&rtlpriv->locks.rf_ps_lock);
	spin_lock_init(&rtlpriv->locks.rf_lock);
	spin_lock_init(&rtlpriv->locks.lps_lock);
	spin_lock_init(&rtlpriv->locks.waitq_lock);
	spin_lock_init(&rtlpriv->locks.cck_and_rw_pagea_lock);

	rtlmac->link_state = MAC80211_NOLINK;

	/* <5> init deferred work */
	_rtl_init_deferred_work(hw);

	return 0;
}

void rtl_deinit_core(struct ieee80211_hw *hw)
{
}

void rtl_init_rx_config(struct ieee80211_hw *hw)
{
	struct rtl_priv *rtlpriv = rtl_priv(hw);
	struct rtl_mac *mac = rtl_mac(rtl_priv(hw));

	rtlpriv->cfg->ops->get_hw_reg(hw, HW_VAR_RCR, (u8 *) (&mac->rx_conf));
}

/*********************************************************
 *
 * tx information functions
 *
 *********************************************************/
static void _rtl_qurey_shortpreamble_mode(struct ieee80211_hw *hw,
					  struct rtl_tcb_desc *tcb_desc,
					  struct ieee80211_tx_info *info)
{
	struct rtl_priv *rtlpriv = rtl_priv(hw);
	u8 rate_flag = info->control.rates[0].flags;

	tcb_desc->use_shortpreamble = false;

	/* 1M can only use Long Preamble. 11B spec */
	if (tcb_desc->hw_rate == rtlpriv->cfg->maps[RTL_RC_CCK_RATE1M])
		return;
	else if (rate_flag & IEEE80211_TX_RC_USE_SHORT_PREAMBLE)
		tcb_desc->use_shortpreamble = true;

	return;
}

static void _rtl_query_shortgi(struct ieee80211_hw *hw,
			       struct ieee80211_sta *sta,
			       struct rtl_tcb_desc *tcb_desc,
			       struct ieee80211_tx_info *info)
{
	struct rtl_mac *mac = rtl_mac(rtl_priv(hw));
	u8 rate_flag = info->control.rates[0].flags;
	u8 sgi_40 = 0, sgi_20 = 0, bw_40 = 0;
	tcb_desc->use_shortgi = false;

	if (sta == NULL)
		return;

	sgi_40 = sta->ht_cap.cap & IEEE80211_HT_CAP_SGI_40;
	sgi_20 = sta->ht_cap.cap & IEEE80211_HT_CAP_SGI_20;

	if (!(sta->ht_cap.ht_supported))
		return;

	if (!sgi_40 && !sgi_20)
		return;

	if (mac->opmode == NL80211_IFTYPE_STATION)
		bw_40 = mac->bw_40;
	else if (mac->opmode == NL80211_IFTYPE_AP ||
		mac->opmode == NL80211_IFTYPE_ADHOC)
		bw_40 = sta->ht_cap.cap & IEEE80211_HT_CAP_SUP_WIDTH_20_40;

	if ((bw_40 == true) && sgi_40)
		tcb_desc->use_shortgi = true;
	else if ((bw_40 == false) && sgi_20)
		tcb_desc->use_shortgi = true;

	if (!(rate_flag & IEEE80211_TX_RC_SHORT_GI))
		tcb_desc->use_shortgi = false;
}

static void _rtl_query_protection_mode(struct ieee80211_hw *hw,
				       struct rtl_tcb_desc *tcb_desc,
				       struct ieee80211_tx_info *info)
{
	struct rtl_priv *rtlpriv = rtl_priv(hw);
	u8 rate_flag = info->control.rates[0].flags;

	/* Common Settings */
	tcb_desc->rts_stbc = false;
	tcb_desc->cts_enable = false;
	tcb_desc->rts_sc = 0;
	tcb_desc->rts_bw = false;
	tcb_desc->rts_use_shortpreamble = false;
	tcb_desc->rts_use_shortgi = false;

	if (rate_flag & IEEE80211_TX_RC_USE_CTS_PROTECT) {
		/* Use CTS-to-SELF in protection mode. */
		tcb_desc->rts_enable = true;
		tcb_desc->cts_enable = true;
		tcb_desc->rts_rate = rtlpriv->cfg->maps[RTL_RC_OFDM_RATE24M];
	} else if (rate_flag & IEEE80211_TX_RC_USE_RTS_CTS) {
		/* Use RTS-CTS in protection mode. */
		tcb_desc->rts_enable = true;
		tcb_desc->rts_rate = rtlpriv->cfg->maps[RTL_RC_OFDM_RATE24M];
	}
}

static void _rtl_txrate_selectmode(struct ieee80211_hw *hw,
				   struct ieee80211_sta *sta,
				   struct rtl_tcb_desc *tcb_desc)
{
	struct rtl_priv *rtlpriv = rtl_priv(hw);
	struct rtl_mac *mac = rtl_mac(rtl_priv(hw));
	struct rtl_sta_info *sta_entry = NULL;
	u8 ratr_index = 7;

	if (sta) {
		sta_entry = (struct rtl_sta_info *) sta->drv_priv;
		ratr_index = sta_entry->ratr_index;
	}
	if (!tcb_desc->disable_ratefallback || !tcb_desc->use_driver_rate) {
		if (mac->opmode == NL80211_IFTYPE_STATION) {
			tcb_desc->ratr_index = 0;
<<<<<<< HEAD
		else if (mac->opmode == NL80211_IFTYPE_ADHOC) {
=======
		} else if (mac->opmode == NL80211_IFTYPE_ADHOC) {
>>>>>>> d762f438
			if (tcb_desc->multicast || tcb_desc->broadcast) {
				tcb_desc->hw_rate =
				    rtlpriv->cfg->maps[RTL_RC_CCK_RATE2M];
				tcb_desc->use_driver_rate = 1;
			} else {
				/* TODO */
			}
			tcb_desc->ratr_index = ratr_index;
		} else if (mac->opmode == NL80211_IFTYPE_AP) {
			tcb_desc->ratr_index = ratr_index;
		}
	}

	if (rtlpriv->dm.useramask) {
		/* TODO we will differentiate adhoc and station futrue  */
		if (mac->opmode == NL80211_IFTYPE_STATION) {
			tcb_desc->mac_id = 0;

			if (mac->mode == WIRELESS_MODE_N_24G)
				tcb_desc->ratr_index = RATR_INX_WIRELESS_NGB;
			else if (mac->mode == WIRELESS_MODE_N_5G)
				tcb_desc->ratr_index = RATR_INX_WIRELESS_NG;
			else if (mac->mode & WIRELESS_MODE_G)
				tcb_desc->ratr_index = RATR_INX_WIRELESS_GB;
			else if (mac->mode & WIRELESS_MODE_B)
				tcb_desc->ratr_index = RATR_INX_WIRELESS_B;
			else if (mac->mode & WIRELESS_MODE_A)
				tcb_desc->ratr_index = RATR_INX_WIRELESS_G;
		} else if (mac->opmode == NL80211_IFTYPE_AP ||
			mac->opmode == NL80211_IFTYPE_ADHOC) {
			if (NULL != sta) {
				if (sta->aid > 0)
					tcb_desc->mac_id = sta->aid + 1;
				else
					tcb_desc->mac_id = 1;
			} else {
				tcb_desc->mac_id = 0;
			}
		}
	}

}

static void _rtl_query_bandwidth_mode(struct ieee80211_hw *hw,
				      struct ieee80211_sta *sta,
				      struct rtl_tcb_desc *tcb_desc)
{
	struct rtl_priv *rtlpriv = rtl_priv(hw);
	struct rtl_mac *mac = rtl_mac(rtl_priv(hw));

	tcb_desc->packet_bw = false;
<<<<<<< HEAD

	if (!mac->bw_40 || !mac->ht_enable)
		return;

=======
	if (!sta)
		return;
	if (mac->opmode == NL80211_IFTYPE_AP ||
	    mac->opmode == NL80211_IFTYPE_ADHOC) {
		if (!(sta->ht_cap.ht_supported) ||
		    !(sta->ht_cap.cap & IEEE80211_HT_CAP_SUP_WIDTH_20_40))
			return;
	} else if (mac->opmode == NL80211_IFTYPE_STATION) {
		if (!mac->bw_40 || !(sta->ht_cap.ht_supported))
			return;
	}
>>>>>>> d762f438
	if (tcb_desc->multicast || tcb_desc->broadcast)
		return;

	/*use legency rate, shall use 20MHz */
	if (tcb_desc->hw_rate <= rtlpriv->cfg->maps[RTL_RC_OFDM_RATE54M])
		return;

	tcb_desc->packet_bw = true;
}

static u8 _rtl_get_highest_n_rate(struct ieee80211_hw *hw)
{
	struct rtl_priv *rtlpriv = rtl_priv(hw);
	struct rtl_phy *rtlphy = &(rtlpriv->phy);
	u8 hw_rate;

	if (get_rf_type(rtlphy) == RF_2T2R)
		hw_rate = rtlpriv->cfg->maps[RTL_RC_HT_RATEMCS15];
	else
		hw_rate = rtlpriv->cfg->maps[RTL_RC_HT_RATEMCS7];

	return hw_rate;
}

void rtl_get_tcb_desc(struct ieee80211_hw *hw,
		      struct ieee80211_tx_info *info,
		      struct ieee80211_sta *sta,
		      struct sk_buff *skb, struct rtl_tcb_desc *tcb_desc)
{
	struct rtl_priv *rtlpriv = rtl_priv(hw);
	struct rtl_mac *rtlmac = rtl_mac(rtl_priv(hw));
	struct ieee80211_hdr *hdr = rtl_get_hdr(skb);
	struct ieee80211_rate *txrate;
	__le16 fc = hdr->frame_control;

	txrate = ieee80211_get_tx_rate(hw, info);
	tcb_desc->hw_rate = txrate->hw_value;

	if (ieee80211_is_data(fc)) {
		/*
		 *we set data rate INX 0
		 *in rtl_rc.c   if skb is special data or
		 *mgt which need low data rate.
		 */

		/*
		 *So tcb_desc->hw_rate is just used for
		 *special data and mgt frames
		 */
		if (info->control.rates[0].idx == 0 &&
				ieee80211_is_nullfunc(fc)) {
			tcb_desc->use_driver_rate = true;
			tcb_desc->ratr_index = RATR_INX_WIRELESS_MC;

			tcb_desc->disable_ratefallback = 1;
		} else {
			/*
			 *because hw will nerver use hw_rate
			 *when tcb_desc->use_driver_rate = false
			 *so we never set highest N rate here,
			 *and N rate will all be controlled by FW
			 *when tcb_desc->use_driver_rate = false
			 */
			if (sta && (sta->ht_cap.ht_supported)) {
				tcb_desc->hw_rate = _rtl_get_highest_n_rate(hw);
			} else {
				if (rtlmac->mode == WIRELESS_MODE_B) {
					tcb_desc->hw_rate =
					   rtlpriv->cfg->maps[RTL_RC_CCK_RATE11M];
				} else {
					tcb_desc->hw_rate =
					   rtlpriv->cfg->maps[RTL_RC_OFDM_RATE54M];
				}
			}
		}

		if (is_multicast_ether_addr(ieee80211_get_DA(hdr)))
			tcb_desc->multicast = 1;
		else if (is_broadcast_ether_addr(ieee80211_get_DA(hdr)))
			tcb_desc->broadcast = 1;

		_rtl_txrate_selectmode(hw, sta, tcb_desc);
		_rtl_query_bandwidth_mode(hw, sta, tcb_desc);
		_rtl_qurey_shortpreamble_mode(hw, tcb_desc, info);
		_rtl_query_shortgi(hw, sta, tcb_desc, info);
		_rtl_query_protection_mode(hw, tcb_desc, info);
	} else {
		tcb_desc->use_driver_rate = true;
		tcb_desc->ratr_index = RATR_INX_WIRELESS_MC;
		tcb_desc->disable_ratefallback = 1;
		tcb_desc->mac_id = 0;
		tcb_desc->packet_bw = false;
	}
}
EXPORT_SYMBOL(rtl_get_tcb_desc);

<<<<<<< HEAD
bool rtl_tx_mgmt_proc(struct ieee80211_hw *hw, struct sk_buff *skb)
{
	struct rtl_mac *mac = rtl_mac(rtl_priv(hw));
	struct rtl_priv *rtlpriv = rtl_priv(hw);
	struct ieee80211_hdr *hdr = (struct ieee80211_hdr *)(skb->data);
	__le16 fc = hdr->frame_control;

	if (ieee80211_is_auth(fc)) {
		RT_TRACE(rtlpriv, COMP_SEND, DBG_DMESG, ("MAC80211_LINKING\n"));
		rtl_ips_nic_on(hw);

		mac->link_state = MAC80211_LINKING;
	}

	return true;
}

=======
>>>>>>> d762f438
bool rtl_action_proc(struct ieee80211_hw *hw, struct sk_buff *skb, u8 is_tx)
{
	struct rtl_mac *mac = rtl_mac(rtl_priv(hw));
	struct ieee80211_hdr *hdr = rtl_get_hdr(skb);
	struct rtl_priv *rtlpriv = rtl_priv(hw);
	__le16 fc = hdr->frame_control;
	u8 *act = (u8 *) (((u8 *) skb->data + MAC80211_3ADDR_LEN));
	u8 category;

	if (!ieee80211_is_action(fc))
		return true;

	category = *act;
	act++;
	switch (category) {
	case ACT_CAT_BA:
		switch (*act) {
		case ACT_ADDBAREQ:
			if (mac->act_scanning)
				return false;

			RT_TRACE(rtlpriv, (COMP_SEND | COMP_RECV), DBG_DMESG,
				 ("%s ACT_ADDBAREQ From :" MAC_FMT "\n",
				  is_tx ? "Tx" : "Rx", MAC_ARG(hdr->addr2)));
			break;
		case ACT_ADDBARSP:
			RT_TRACE(rtlpriv, (COMP_SEND | COMP_RECV), DBG_DMESG,
				 ("%s ACT_ADDBARSP From :" MAC_FMT "\n",
				  is_tx ? "Tx" : "Rx", MAC_ARG(hdr->addr2)));
			break;
		case ACT_DELBA:
			RT_TRACE(rtlpriv, (COMP_SEND | COMP_RECV), DBG_DMESG,
				 ("ACT_ADDBADEL From :" MAC_FMT "\n",
				  MAC_ARG(hdr->addr2)));
			break;
		}
		break;
	default:
		break;
	}

	return true;
}

/*should call before software enc*/
u8 rtl_is_special_data(struct ieee80211_hw *hw, struct sk_buff *skb, u8 is_tx)
{
	struct rtl_priv *rtlpriv = rtl_priv(hw);
	struct rtl_ps_ctl *ppsc = rtl_psc(rtl_priv(hw));
<<<<<<< HEAD
	__le16 fc = hdr->frame_control;
=======
	__le16 fc = rtl_get_fc(skb);
>>>>>>> d762f438
	u16 ether_type;
	u8 mac_hdr_len = ieee80211_get_hdrlen_from_skb(skb);
	const struct iphdr *ip;

	if (!ieee80211_is_data(fc))
		return false;


	ip = (struct iphdr *)((u8 *) skb->data + mac_hdr_len +
			      SNAP_SIZE + PROTOC_TYPE_SIZE);
	ether_type = *(u16 *) ((u8 *) skb->data + mac_hdr_len + SNAP_SIZE);
<<<<<<< HEAD
=======
	/*	ether_type = ntohs(ether_type); */
>>>>>>> d762f438

	if (ETH_P_IP == ether_type) {
		if (IPPROTO_UDP == ip->protocol) {
			struct udphdr *udp = (struct udphdr *)((u8 *) ip +
							       (ip->ihl << 2));
			if (((((u8 *) udp)[1] == 68) &&
			     (((u8 *) udp)[3] == 67)) ||
			    ((((u8 *) udp)[1] == 67) &&
			     (((u8 *) udp)[3] == 68))) {
				/*
				 * 68 : UDP BOOTP client
				 * 67 : UDP BOOTP server
				 */
				RT_TRACE(rtlpriv, (COMP_SEND | COMP_RECV),
					 DBG_DMESG, ("dhcp %s !!\n",
						     (is_tx) ? "Tx" : "Rx"));

				if (is_tx) {
					rtl_lps_leave(hw);
					ppsc->last_delaylps_stamp_jiffies =
					    jiffies;
				}

				return true;
			}
		}
	} else if (ETH_P_ARP == ether_type) {
		if (is_tx) {
			rtl_lps_leave(hw);
			ppsc->last_delaylps_stamp_jiffies = jiffies;
		}

		return true;
	} else if (ETH_P_PAE == ether_type) {
		RT_TRACE(rtlpriv, (COMP_SEND | COMP_RECV), DBG_DMESG,
			 ("802.1X %s EAPOL pkt!!\n", (is_tx) ? "Tx" : "Rx"));

		if (is_tx) {
			rtl_lps_leave(hw);
			ppsc->last_delaylps_stamp_jiffies = jiffies;
		}

		return true;
	} else if (ETH_P_IPV6 == ether_type) {
		/* IPv6 */
		return true;
	}

	return false;
}

/*********************************************************
 *
 * functions called by core.c
 *
 *********************************************************/
int rtl_tx_agg_start(struct ieee80211_hw *hw,
		struct ieee80211_sta *sta, u16 tid, u16 *ssn)
{
	struct rtl_priv *rtlpriv = rtl_priv(hw);
	struct rtl_tid_data *tid_data;
	struct rtl_mac *mac = rtl_mac(rtl_priv(hw));
	struct rtl_sta_info *sta_entry = NULL;

	if (sta == NULL)
		return -EINVAL;

	if (unlikely(tid >= MAX_TID_COUNT))
		return -EINVAL;

	sta_entry = (struct rtl_sta_info *)sta->drv_priv;
	if (!sta_entry)
		return -ENXIO;
	tid_data = &sta_entry->tids[tid];

	RT_TRACE(rtlpriv, COMP_SEND, DBG_DMESG,
		 ("on ra = %pM tid = %d seq:%d\n", sta->addr, tid,
		 tid_data->seq_number));

	*ssn = tid_data->seq_number;
	tid_data->agg.agg_state = RTL_AGG_START;

	ieee80211_start_tx_ba_cb_irqsafe(mac->vif, sta->addr, tid);

	return 0;
}

int rtl_tx_agg_stop(struct ieee80211_hw *hw,
		struct ieee80211_sta *sta, u16 tid)
{
	struct rtl_priv *rtlpriv = rtl_priv(hw);
	struct rtl_mac *mac = rtl_mac(rtl_priv(hw));
	struct rtl_tid_data *tid_data;
	struct rtl_sta_info *sta_entry = NULL;

	if (sta == NULL)
		return -EINVAL;

	if (!sta->addr) {
		RT_TRACE(rtlpriv, COMP_ERR, DBG_EMERG, ("ra = NULL\n"));
		return -EINVAL;
	}

	RT_TRACE(rtlpriv, COMP_SEND, DBG_DMESG,
		 ("on ra = %pM tid = %d\n", sta->addr, tid));

	if (unlikely(tid >= MAX_TID_COUNT))
		return -EINVAL;

	sta_entry = (struct rtl_sta_info *)sta->drv_priv;
	tid_data = &sta_entry->tids[tid];
	sta_entry->tids[tid].agg.agg_state = RTL_AGG_STOP;

	ieee80211_stop_tx_ba_cb_irqsafe(mac->vif, sta->addr, tid);

	return 0;
}

int rtl_tx_agg_oper(struct ieee80211_hw *hw,
		struct ieee80211_sta *sta, u16 tid)
{
	struct rtl_priv *rtlpriv = rtl_priv(hw);
	struct rtl_tid_data *tid_data;
	struct rtl_sta_info *sta_entry = NULL;

	if (sta == NULL)
		return -EINVAL;

	if (!sta->addr) {
		RT_TRACE(rtlpriv, COMP_ERR, DBG_EMERG, ("ra = NULL\n"));
		return -EINVAL;
	}

	RT_TRACE(rtlpriv, COMP_SEND, DBG_DMESG,
		 ("on ra = %pM tid = %d\n", sta->addr, tid));

	if (unlikely(tid >= MAX_TID_COUNT))
		return -EINVAL;

	sta_entry = (struct rtl_sta_info *)sta->drv_priv;
	tid_data = &sta_entry->tids[tid];
	sta_entry->tids[tid].agg.agg_state = RTL_AGG_OPERATIONAL;

	return 0;
}

/*********************************************************
 *
 * wq & timer callback functions
 *
 *********************************************************/
void rtl_watchdog_wq_callback(void *data)
{
	struct rtl_works *rtlworks = container_of_dwork_rtl(data,
							    struct rtl_works,
							    watchdog_wq);
	struct ieee80211_hw *hw = rtlworks->hw;
	struct rtl_priv *rtlpriv = rtl_priv(hw);
	struct rtl_hal *rtlhal = rtl_hal(rtl_priv(hw));
	struct rtl_mac *mac = rtl_mac(rtl_priv(hw));
<<<<<<< HEAD

	bool busytraffic = false;
	bool higher_busytraffic = false;
	bool higher_busyrxtraffic = false;
	bool higher_busytxtraffic = false;

	u8 idx = 0;
=======
	bool busytraffic = false;
	bool higher_busytraffic = false;
	bool higher_busyrxtraffic = false;
	u8 idx, tid;
>>>>>>> d762f438
	u32 rx_cnt_inp4eriod = 0;
	u32 tx_cnt_inp4eriod = 0;
	u32 aver_rx_cnt_inperiod = 0;
	u32 aver_tx_cnt_inperiod = 0;
<<<<<<< HEAD

=======
	u32 aver_tidtx_inperiod[MAX_TID_COUNT] = {0};
	u32 tidtx_inp4eriod[MAX_TID_COUNT] = {0};
>>>>>>> d762f438
	bool enter_ps = false;

	if (is_hal_stop(rtlhal))
		return;

	/* <1> Determine if action frame is allowed */
	if (mac->link_state > MAC80211_NOLINK) {
		if (mac->cnt_after_linked < 20)
			mac->cnt_after_linked++;
	} else {
		mac->cnt_after_linked = 0;
	}

	/*
	 *<3> to check if traffic busy, if
	 * busytraffic we don't change channel
	 */
	if (mac->link_state >= MAC80211_LINKED) {

		/* (1) get aver_rx_cnt_inperiod & aver_tx_cnt_inperiod */
		for (idx = 0; idx <= 2; idx++) {
			rtlpriv->link_info.num_rx_in4period[idx] =
			    rtlpriv->link_info.num_rx_in4period[idx + 1];
			rtlpriv->link_info.num_tx_in4period[idx] =
			    rtlpriv->link_info.num_tx_in4period[idx + 1];
		}
		rtlpriv->link_info.num_rx_in4period[3] =
		    rtlpriv->link_info.num_rx_inperiod;
		rtlpriv->link_info.num_tx_in4period[3] =
		    rtlpriv->link_info.num_tx_inperiod;
		for (idx = 0; idx <= 3; idx++) {
			rx_cnt_inp4eriod +=
			    rtlpriv->link_info.num_rx_in4period[idx];
			tx_cnt_inp4eriod +=
			    rtlpriv->link_info.num_tx_in4period[idx];
		}
		aver_rx_cnt_inperiod = rx_cnt_inp4eriod / 4;
		aver_tx_cnt_inperiod = tx_cnt_inp4eriod / 4;

		/* (2) check traffic busy */
		if (aver_rx_cnt_inperiod > 100 || aver_tx_cnt_inperiod > 100)
			busytraffic = true;

		/* Higher Tx/Rx data. */
		if (aver_rx_cnt_inperiod > 4000 ||
		    aver_tx_cnt_inperiod > 4000) {
			higher_busytraffic = true;

			/* Extremely high Rx data. */
			if (aver_rx_cnt_inperiod > 5000)
				higher_busyrxtraffic = true;
<<<<<<< HEAD
			else
				higher_busytxtraffic = false;
=======
		}

		/* check every tid's tx traffic */
		for (tid = 0; tid <= 7; tid++) {
			for (idx = 0; idx <= 2; idx++)
				rtlpriv->link_info.tidtx_in4period[tid][idx] =
				  rtlpriv->link_info.tidtx_in4period[tid]
				  [idx + 1];
			rtlpriv->link_info.tidtx_in4period[tid][3] =
				rtlpriv->link_info.tidtx_inperiod[tid];

			for (idx = 0; idx <= 3; idx++)
				tidtx_inp4eriod[tid] +=
				  rtlpriv->link_info.tidtx_in4period[tid][idx];
			aver_tidtx_inperiod[tid] = tidtx_inp4eriod[tid] / 4;
			if (aver_tidtx_inperiod[tid] > 5000)
				rtlpriv->link_info.higher_busytxtraffic[tid] =
						   true;
			else
				rtlpriv->link_info.higher_busytxtraffic[tid] =
						   false;
>>>>>>> d762f438
		}

		if (((rtlpriv->link_info.num_rx_inperiod +
		      rtlpriv->link_info.num_tx_inperiod) > 8) ||
		    (rtlpriv->link_info.num_rx_inperiod > 2))
			enter_ps = false;
		else
			enter_ps = true;

		/* LeisurePS only work in infra mode. */
		if (enter_ps)
			rtl_lps_enter(hw);
		else
			rtl_lps_leave(hw);
	}

	rtlpriv->link_info.num_rx_inperiod = 0;
	rtlpriv->link_info.num_tx_inperiod = 0;
	for (tid = 0; tid <= 7; tid++)
		rtlpriv->link_info.tidtx_inperiod[tid] = 0;

	rtlpriv->link_info.busytraffic = busytraffic;
	rtlpriv->link_info.higher_busytraffic = higher_busytraffic;
	rtlpriv->link_info.higher_busyrxtraffic = higher_busyrxtraffic;

	/* <3> DM */
	rtlpriv->cfg->ops->dm_watchdog(hw);
}

void rtl_watch_dog_timer_callback(unsigned long data)
{
	struct ieee80211_hw *hw = (struct ieee80211_hw *)data;
	struct rtl_priv *rtlpriv = rtl_priv(hw);

	queue_delayed_work(rtlpriv->works.rtl_wq,
			   &rtlpriv->works.watchdog_wq, 0);

	mod_timer(&rtlpriv->works.watchdog_timer,
		  jiffies + MSECS(RTL_WATCH_DOG_TIME));
}

/*********************************************************
 *
 * frame process functions
 *
 *********************************************************/
u8 *rtl_find_ie(u8 *data, unsigned int len, u8 ie)
{
	struct ieee80211_mgmt *mgmt = (void *)data;
	u8 *pos, *end;

	pos = (u8 *)mgmt->u.beacon.variable;
	end = data + len;
	while (pos < end) {
		if (pos + 2 + pos[1] > end)
			return NULL;

		if (pos[0] == ie)
			return pos;

		pos += 2 + pos[1];
	}
	return NULL;
}

/* when we use 2 rx ants we send IEEE80211_SMPS_OFF */
/* when we use 1 rx ant we send IEEE80211_SMPS_STATIC */
static struct sk_buff *rtl_make_smps_action(struct ieee80211_hw *hw,
		enum ieee80211_smps_mode smps, u8 *da, u8 *bssid)
{
	struct rtl_efuse *rtlefuse = rtl_efuse(rtl_priv(hw));
	struct sk_buff *skb;
	struct ieee80211_mgmt *action_frame;

	/* 27 = header + category + action + smps mode */
	skb = dev_alloc_skb(27 + hw->extra_tx_headroom);
	if (!skb)
		return NULL;

	skb_reserve(skb, hw->extra_tx_headroom);
	action_frame = (void *)skb_put(skb, 27);
	memset(action_frame, 0, 27);
	memcpy(action_frame->da, da, ETH_ALEN);
	memcpy(action_frame->sa, rtlefuse->dev_addr, ETH_ALEN);
	memcpy(action_frame->bssid, bssid, ETH_ALEN);
	action_frame->frame_control = cpu_to_le16(IEEE80211_FTYPE_MGMT |
						  IEEE80211_STYPE_ACTION);
	action_frame->u.action.category = WLAN_CATEGORY_HT;
	action_frame->u.action.u.ht_smps.action = WLAN_HT_ACTION_SMPS;
	switch (smps) {
	case IEEE80211_SMPS_AUTOMATIC:/* 0 */
	case IEEE80211_SMPS_NUM_MODES:/* 4 */
		WARN_ON(1);
	case IEEE80211_SMPS_OFF:/* 1 */ /*MIMO_PS_NOLIMIT*/
		action_frame->u.action.u.ht_smps.smps_control =
				WLAN_HT_SMPS_CONTROL_DISABLED;/* 0 */
		break;
	case IEEE80211_SMPS_STATIC:/* 2 */ /*MIMO_PS_STATIC*/
		action_frame->u.action.u.ht_smps.smps_control =
				WLAN_HT_SMPS_CONTROL_STATIC;/* 1 */
		break;
	case IEEE80211_SMPS_DYNAMIC:/* 3 */ /*MIMO_PS_DYNAMIC*/
		action_frame->u.action.u.ht_smps.smps_control =
				WLAN_HT_SMPS_CONTROL_DYNAMIC;/* 3 */
		break;
	}

	return skb;
}

int rtl_send_smps_action(struct ieee80211_hw *hw,
		struct ieee80211_sta *sta, u8 *da, u8 *bssid,
		enum ieee80211_smps_mode smps)
{
	struct rtl_priv *rtlpriv = rtl_priv(hw);
	struct rtl_hal *rtlhal = rtl_hal(rtl_priv(hw));
	struct rtl_ps_ctl *ppsc = rtl_psc(rtl_priv(hw));
	struct sk_buff *skb = rtl_make_smps_action(hw, smps, da, bssid);
	struct rtl_tcb_desc tcb_desc;
	memset(&tcb_desc, 0, sizeof(struct rtl_tcb_desc));

	if (rtlpriv->mac80211.act_scanning)
		goto err_free;

	if (!sta)
		goto err_free;

	if (unlikely(is_hal_stop(rtlhal) || ppsc->rfpwr_state != ERFON))
		goto err_free;

	if (!test_bit(RTL_STATUS_INTERFACE_START, &rtlpriv->status))
		goto err_free;

	/* this is a type = mgmt * stype = action frame */
	if (skb) {
		struct ieee80211_tx_info *info = IEEE80211_SKB_CB(skb);
		struct rtl_sta_info *sta_entry =
			(struct rtl_sta_info *) sta->drv_priv;
		sta_entry->mimo_ps = smps;
		rtlpriv->cfg->ops->update_rate_tbl(hw, sta, 0);

		info->control.rates[0].idx = 0;
		info->control.sta = sta;
		info->band = hw->conf.channel->band;
		rtlpriv->intf_ops->adapter_tx(hw, skb, &tcb_desc);
	}
err_free:
	return 0;
}

/*********************************************************
 *
 * IOT functions
 *
 *********************************************************/
static bool rtl_chk_vendor_ouisub(struct ieee80211_hw *hw,
		struct octet_string vendor_ie)
{
	struct rtl_priv *rtlpriv = rtl_priv(hw);
	bool matched = false;
	static u8 athcap_1[] = { 0x00, 0x03, 0x7F };
	static u8 athcap_2[] = { 0x00, 0x13, 0x74 };
	static u8 broadcap_1[] = { 0x00, 0x10, 0x18 };
	static u8 broadcap_2[] = { 0x00, 0x0a, 0xf7 };
	static u8 broadcap_3[] = { 0x00, 0x05, 0xb5 };
	static u8 racap[] = { 0x00, 0x0c, 0x43 };
	static u8 ciscocap[] = { 0x00, 0x40, 0x96 };
	static u8 marvcap[] = { 0x00, 0x50, 0x43 };

	if (memcmp(vendor_ie.octet, athcap_1, 3) == 0 ||
		memcmp(vendor_ie.octet, athcap_2, 3) == 0) {
		rtlpriv->mac80211.vendor = PEER_ATH;
		matched = true;
	} else if (memcmp(vendor_ie.octet, broadcap_1, 3) == 0 ||
		memcmp(vendor_ie.octet, broadcap_2, 3) == 0 ||
		memcmp(vendor_ie.octet, broadcap_3, 3) == 0) {
		rtlpriv->mac80211.vendor = PEER_BROAD;
		matched = true;
	} else if (memcmp(vendor_ie.octet, racap, 3) == 0) {
		rtlpriv->mac80211.vendor = PEER_RAL;
		matched = true;
	} else if (memcmp(vendor_ie.octet, ciscocap, 3) == 0) {
		rtlpriv->mac80211.vendor = PEER_CISCO;
		matched = true;
	} else if (memcmp(vendor_ie.octet, marvcap, 3) == 0) {
		rtlpriv->mac80211.vendor = PEER_MARV;
		matched = true;
	}

	return matched;
}

static bool rtl_find_221_ie(struct ieee80211_hw *hw, u8 *data,
		unsigned int len)
{
	struct ieee80211_mgmt *mgmt = (void *)data;
	struct octet_string vendor_ie;
	u8 *pos, *end;

	pos = (u8 *)mgmt->u.beacon.variable;
	end = data + len;
	while (pos < end) {
		if (pos[0] == 221) {
			vendor_ie.length = pos[1];
			vendor_ie.octet = &pos[2];
			if (rtl_chk_vendor_ouisub(hw, vendor_ie))
				return true;
		}

		if (pos + 2 + pos[1] > end)
			return false;

		pos += 2 + pos[1];
	}
	return false;
}

void rtl_recognize_peer(struct ieee80211_hw *hw, u8 *data, unsigned int len)
{
	struct rtl_priv *rtlpriv = rtl_priv(hw);
	struct rtl_mac *mac = rtl_mac(rtl_priv(hw));
	struct ieee80211_hdr *hdr = (void *)data;
	u32 vendor = PEER_UNKNOWN;

	static u8 ap3_1[3] = { 0x00, 0x14, 0xbf };
	static u8 ap3_2[3] = { 0x00, 0x1a, 0x70 };
	static u8 ap3_3[3] = { 0x00, 0x1d, 0x7e };
	static u8 ap4_1[3] = { 0x00, 0x90, 0xcc };
	static u8 ap4_2[3] = { 0x00, 0x0e, 0x2e };
	static u8 ap4_3[3] = { 0x00, 0x18, 0x02 };
	static u8 ap4_4[3] = { 0x00, 0x17, 0x3f };
	static u8 ap4_5[3] = { 0x00, 0x1c, 0xdf };
	static u8 ap5_1[3] = { 0x00, 0x1c, 0xf0 };
	static u8 ap5_2[3] = { 0x00, 0x21, 0x91 };
	static u8 ap5_3[3] = { 0x00, 0x24, 0x01 };
	static u8 ap5_4[3] = { 0x00, 0x15, 0xe9 };
	static u8 ap5_5[3] = { 0x00, 0x17, 0x9A };
	static u8 ap5_6[3] = { 0x00, 0x18, 0xE7 };
	static u8 ap6_1[3] = { 0x00, 0x17, 0x94 };
	static u8 ap7_1[3] = { 0x00, 0x14, 0xa4 };

	if (mac->opmode != NL80211_IFTYPE_STATION)
		return;

	if (mac->link_state == MAC80211_NOLINK) {
		mac->vendor = PEER_UNKNOWN;
		return;
	}

	if (mac->cnt_after_linked > 2)
		return;

	/* check if this really is a beacon */
	if (!ieee80211_is_beacon(hdr->frame_control))
		return;

	/* min. beacon length + FCS_LEN */
	if (len <= 40 + FCS_LEN)
		return;

	/* and only beacons from the associated BSSID, please */
	if (compare_ether_addr(hdr->addr3, rtlpriv->mac80211.bssid))
		return;

	if (rtl_find_221_ie(hw, data, len))
		vendor = mac->vendor;

	if ((memcmp(mac->bssid, ap5_1, 3) == 0) ||
		(memcmp(mac->bssid, ap5_2, 3) == 0) ||
		(memcmp(mac->bssid, ap5_3, 3) == 0) ||
		(memcmp(mac->bssid, ap5_4, 3) == 0) ||
		(memcmp(mac->bssid, ap5_5, 3) == 0) ||
		(memcmp(mac->bssid, ap5_6, 3) == 0) ||
		vendor == PEER_ATH) {
		vendor = PEER_ATH;
		RT_TRACE(rtlpriv, COMP_MAC80211, DBG_LOUD, ("=>ath find\n"));
	} else if ((memcmp(mac->bssid, ap4_4, 3) == 0) ||
		(memcmp(mac->bssid, ap4_5, 3) == 0) ||
		(memcmp(mac->bssid, ap4_1, 3) == 0) ||
		(memcmp(mac->bssid, ap4_2, 3) == 0) ||
		(memcmp(mac->bssid, ap4_3, 3) == 0) ||
		vendor == PEER_RAL) {
		RT_TRACE(rtlpriv, COMP_MAC80211, DBG_LOUD, ("=>ral findn\n"));
		vendor = PEER_RAL;
	} else if (memcmp(mac->bssid, ap6_1, 3) == 0 ||
		vendor == PEER_CISCO) {
		vendor = PEER_CISCO;
		RT_TRACE(rtlpriv, COMP_MAC80211, DBG_LOUD, ("=>cisco find\n"));
	} else if ((memcmp(mac->bssid, ap3_1, 3) == 0) ||
		(memcmp(mac->bssid, ap3_2, 3) == 0) ||
		(memcmp(mac->bssid, ap3_3, 3) == 0) ||
		vendor == PEER_BROAD) {
		RT_TRACE(rtlpriv, COMP_MAC80211, DBG_LOUD, ("=>broad find\n"));
		vendor = PEER_BROAD;
	} else if (memcmp(mac->bssid, ap7_1, 3) == 0 ||
		vendor == PEER_MARV) {
		vendor = PEER_MARV;
		RT_TRACE(rtlpriv, COMP_MAC80211, DBG_LOUD, ("=>marv find\n"));
	}

	mac->vendor = vendor;
}

/*********************************************************
 *
 * sysfs functions
 *
 *********************************************************/
static ssize_t rtl_show_debug_level(struct device *d,
				    struct device_attribute *attr, char *buf)
{
	struct ieee80211_hw *hw = dev_get_drvdata(d);
	struct rtl_priv *rtlpriv = rtl_priv(hw);

	return sprintf(buf, "0x%08X\n", rtlpriv->dbg.global_debuglevel);
}

static ssize_t rtl_store_debug_level(struct device *d,
				     struct device_attribute *attr,
				     const char *buf, size_t count)
{
	struct ieee80211_hw *hw = dev_get_drvdata(d);
	struct rtl_priv *rtlpriv = rtl_priv(hw);
	unsigned long val;
	int ret;

	ret = strict_strtoul(buf, 0, &val);
	if (ret) {
		printk(KERN_DEBUG "%s is not in hex or decimal form.\n", buf);
	} else {
		rtlpriv->dbg.global_debuglevel = val;
		printk(KERN_DEBUG "debuglevel:%x\n",
		       rtlpriv->dbg.global_debuglevel);
	}

	return strnlen(buf, count);
}

static DEVICE_ATTR(debug_level, S_IWUSR | S_IRUGO,
		   rtl_show_debug_level, rtl_store_debug_level);

static struct attribute *rtl_sysfs_entries[] = {

	&dev_attr_debug_level.attr,

	NULL
};

/*
 * "name" is folder name witch will be
 * put in device directory like :
 * sys/devices/pci0000:00/0000:00:1c.4/
 * 0000:06:00.0/rtl_sysfs
 */
struct attribute_group rtl_attribute_group = {
	.name = "rtlsysfs",
	.attrs = rtl_sysfs_entries,
};

MODULE_AUTHOR("lizhaoming	<chaoming_li@realsil.com.cn>");
MODULE_AUTHOR("Realtek WlanFAE	<wlanfae@realtek.com>");
MODULE_AUTHOR("Larry Finger	<Larry.FInger@lwfinger.net>");
MODULE_LICENSE("GPL");
MODULE_DESCRIPTION("Realtek 802.11n PCI wireless core");

static int __init rtl_core_module_init(void)
{
	if (rtl_rate_control_register())
		printk(KERN_ERR "rtlwifi: Unable to register rtl_rc,"
		       "use default RC !!\n");
<<<<<<< HEAD
=======

>>>>>>> d762f438
	return 0;
}

static void __exit rtl_core_module_exit(void)
{
<<<<<<< HEAD
	 /*RC*/
=======
	/*RC*/
>>>>>>> d762f438
	rtl_rate_control_unregister();
}

module_init(rtl_core_module_init);
module_exit(rtl_core_module_exit);<|MERGE_RESOLUTION|>--- conflicted
+++ resolved
@@ -575,11 +575,7 @@
 	if (!tcb_desc->disable_ratefallback || !tcb_desc->use_driver_rate) {
 		if (mac->opmode == NL80211_IFTYPE_STATION) {
 			tcb_desc->ratr_index = 0;
-<<<<<<< HEAD
-		else if (mac->opmode == NL80211_IFTYPE_ADHOC) {
-=======
 		} else if (mac->opmode == NL80211_IFTYPE_ADHOC) {
->>>>>>> d762f438
 			if (tcb_desc->multicast || tcb_desc->broadcast) {
 				tcb_desc->hw_rate =
 				    rtlpriv->cfg->maps[RTL_RC_CCK_RATE2M];
@@ -631,12 +627,6 @@
 	struct rtl_mac *mac = rtl_mac(rtl_priv(hw));
 
 	tcb_desc->packet_bw = false;
-<<<<<<< HEAD
-
-	if (!mac->bw_40 || !mac->ht_enable)
-		return;
-
-=======
 	if (!sta)
 		return;
 	if (mac->opmode == NL80211_IFTYPE_AP ||
@@ -648,7 +638,6 @@
 		if (!mac->bw_40 || !(sta->ht_cap.ht_supported))
 			return;
 	}
->>>>>>> d762f438
 	if (tcb_desc->multicast || tcb_desc->broadcast)
 		return;
 
@@ -745,26 +734,6 @@
 }
 EXPORT_SYMBOL(rtl_get_tcb_desc);
 
-<<<<<<< HEAD
-bool rtl_tx_mgmt_proc(struct ieee80211_hw *hw, struct sk_buff *skb)
-{
-	struct rtl_mac *mac = rtl_mac(rtl_priv(hw));
-	struct rtl_priv *rtlpriv = rtl_priv(hw);
-	struct ieee80211_hdr *hdr = (struct ieee80211_hdr *)(skb->data);
-	__le16 fc = hdr->frame_control;
-
-	if (ieee80211_is_auth(fc)) {
-		RT_TRACE(rtlpriv, COMP_SEND, DBG_DMESG, ("MAC80211_LINKING\n"));
-		rtl_ips_nic_on(hw);
-
-		mac->link_state = MAC80211_LINKING;
-	}
-
-	return true;
-}
-
-=======
->>>>>>> d762f438
 bool rtl_action_proc(struct ieee80211_hw *hw, struct sk_buff *skb, u8 is_tx)
 {
 	struct rtl_mac *mac = rtl_mac(rtl_priv(hw));
@@ -814,11 +783,7 @@
 {
 	struct rtl_priv *rtlpriv = rtl_priv(hw);
 	struct rtl_ps_ctl *ppsc = rtl_psc(rtl_priv(hw));
-<<<<<<< HEAD
-	__le16 fc = hdr->frame_control;
-=======
 	__le16 fc = rtl_get_fc(skb);
->>>>>>> d762f438
 	u16 ether_type;
 	u8 mac_hdr_len = ieee80211_get_hdrlen_from_skb(skb);
 	const struct iphdr *ip;
@@ -830,10 +795,7 @@
 	ip = (struct iphdr *)((u8 *) skb->data + mac_hdr_len +
 			      SNAP_SIZE + PROTOC_TYPE_SIZE);
 	ether_type = *(u16 *) ((u8 *) skb->data + mac_hdr_len + SNAP_SIZE);
-<<<<<<< HEAD
-=======
 	/*	ether_type = ntohs(ether_type); */
->>>>>>> d762f438
 
 	if (ETH_P_IP == ether_type) {
 		if (IPPROTO_UDP == ip->protocol) {
@@ -994,30 +956,16 @@
 	struct rtl_priv *rtlpriv = rtl_priv(hw);
 	struct rtl_hal *rtlhal = rtl_hal(rtl_priv(hw));
 	struct rtl_mac *mac = rtl_mac(rtl_priv(hw));
-<<<<<<< HEAD
-
-	bool busytraffic = false;
-	bool higher_busytraffic = false;
-	bool higher_busyrxtraffic = false;
-	bool higher_busytxtraffic = false;
-
-	u8 idx = 0;
-=======
 	bool busytraffic = false;
 	bool higher_busytraffic = false;
 	bool higher_busyrxtraffic = false;
 	u8 idx, tid;
->>>>>>> d762f438
 	u32 rx_cnt_inp4eriod = 0;
 	u32 tx_cnt_inp4eriod = 0;
 	u32 aver_rx_cnt_inperiod = 0;
 	u32 aver_tx_cnt_inperiod = 0;
-<<<<<<< HEAD
-
-=======
 	u32 aver_tidtx_inperiod[MAX_TID_COUNT] = {0};
 	u32 tidtx_inp4eriod[MAX_TID_COUNT] = {0};
->>>>>>> d762f438
 	bool enter_ps = false;
 
 	if (is_hal_stop(rtlhal))
@@ -1069,10 +1017,6 @@
 			/* Extremely high Rx data. */
 			if (aver_rx_cnt_inperiod > 5000)
 				higher_busyrxtraffic = true;
-<<<<<<< HEAD
-			else
-				higher_busytxtraffic = false;
-=======
 		}
 
 		/* check every tid's tx traffic */
@@ -1094,7 +1038,6 @@
 			else
 				rtlpriv->link_info.higher_busytxtraffic[tid] =
 						   false;
->>>>>>> d762f438
 		}
 
 		if (((rtlpriv->link_info.num_rx_inperiod +
@@ -1465,20 +1408,13 @@
 	if (rtl_rate_control_register())
 		printk(KERN_ERR "rtlwifi: Unable to register rtl_rc,"
 		       "use default RC !!\n");
-<<<<<<< HEAD
-=======
-
->>>>>>> d762f438
+
 	return 0;
 }
 
 static void __exit rtl_core_module_exit(void)
 {
-<<<<<<< HEAD
-	 /*RC*/
-=======
 	/*RC*/
->>>>>>> d762f438
 	rtl_rate_control_unregister();
 }
 
