/* linux/drivers/iommu/exynos_iommu.c
 *
 * Copyright (c) 2011 Samsung Electronics Co., Ltd.
 *		http://www.samsung.com
 *
 * This program is free software; you can redistribute it and/or modify
 * it under the terms of the GNU General Public License version 2 as
 * published by the Free Software Foundation.
 */

#ifdef CONFIG_EXYNOS_IOMMU_DEBUG
#define DEBUG
#endif

#include <linux/io.h>
#include <linux/interrupt.h>
#include <linux/platform_device.h>
#include <linux/slab.h>
#include <linux/pm_runtime.h>
#include <linux/clk.h>
#include <linux/err.h>
#include <linux/mm.h>
#include <linux/iommu.h>
#include <linux/errno.h>
#include <linux/list.h>
#include <linux/memblock.h>
#include <linux/export.h>

#include <asm/cacheflush.h>
#include <asm/pgtable.h>

#include <mach/sysmmu.h>

/* We does not consider super section mapping (16MB) */
#define SECT_ORDER 20
#define LPAGE_ORDER 16
#define SPAGE_ORDER 12

#define SECT_SIZE (1 << SECT_ORDER)
#define LPAGE_SIZE (1 << LPAGE_ORDER)
#define SPAGE_SIZE (1 << SPAGE_ORDER)

#define SECT_MASK (~(SECT_SIZE - 1))
#define LPAGE_MASK (~(LPAGE_SIZE - 1))
#define SPAGE_MASK (~(SPAGE_SIZE - 1))

#define lv1ent_fault(sent) (((*(sent) & 3) == 0) || ((*(sent) & 3) == 3))
#define lv1ent_page(sent) ((*(sent) & 3) == 1)
#define lv1ent_section(sent) ((*(sent) & 3) == 2)

#define lv2ent_fault(pent) ((*(pent) & 3) == 0)
#define lv2ent_small(pent) ((*(pent) & 2) == 2)
#define lv2ent_large(pent) ((*(pent) & 3) == 1)

#define section_phys(sent) (*(sent) & SECT_MASK)
#define section_offs(iova) ((iova) & 0xFFFFF)
#define lpage_phys(pent) (*(pent) & LPAGE_MASK)
#define lpage_offs(iova) ((iova) & 0xFFFF)
#define spage_phys(pent) (*(pent) & SPAGE_MASK)
#define spage_offs(iova) ((iova) & 0xFFF)

#define lv1ent_offset(iova) ((iova) >> SECT_ORDER)
#define lv2ent_offset(iova) (((iova) & 0xFF000) >> SPAGE_ORDER)

#define NUM_LV1ENTRIES 4096
#define NUM_LV2ENTRIES 256

#define LV2TABLE_SIZE (NUM_LV2ENTRIES * sizeof(long))

#define SPAGES_PER_LPAGE (LPAGE_SIZE / SPAGE_SIZE)

#define lv2table_base(sent) (*(sent) & 0xFFFFFC00)

#define mk_lv1ent_sect(pa) ((pa) | 2)
#define mk_lv1ent_page(pa) ((pa) | 1)
#define mk_lv2ent_lpage(pa) ((pa) | 1)
#define mk_lv2ent_spage(pa) ((pa) | 2)

#define CTRL_ENABLE	0x5
#define CTRL_BLOCK	0x7
#define CTRL_DISABLE	0x0

#define REG_MMU_CTRL		0x000
#define REG_MMU_CFG		0x004
#define REG_MMU_STATUS		0x008
#define REG_MMU_FLUSH		0x00C
#define REG_MMU_FLUSH_ENTRY	0x010
#define REG_PT_BASE_ADDR	0x014
#define REG_INT_STATUS		0x018
#define REG_INT_CLEAR		0x01C

#define REG_PAGE_FAULT_ADDR	0x024
#define REG_AW_FAULT_ADDR	0x028
#define REG_AR_FAULT_ADDR	0x02C
#define REG_DEFAULT_SLAVE_ADDR	0x030

#define REG_MMU_VERSION		0x034

#define REG_PB0_SADDR		0x04C
#define REG_PB0_EADDR		0x050
#define REG_PB1_SADDR		0x054
#define REG_PB1_EADDR		0x058

static unsigned long *section_entry(unsigned long *pgtable, unsigned long iova)
{
	return pgtable + lv1ent_offset(iova);
}

static unsigned long *page_entry(unsigned long *sent, unsigned long iova)
{
	return (unsigned long *)__va(lv2table_base(sent)) + lv2ent_offset(iova);
}

enum exynos_sysmmu_inttype {
	SYSMMU_PAGEFAULT,
	SYSMMU_AR_MULTIHIT,
	SYSMMU_AW_MULTIHIT,
	SYSMMU_BUSERROR,
	SYSMMU_AR_SECURITY,
	SYSMMU_AR_ACCESS,
	SYSMMU_AW_SECURITY,
	SYSMMU_AW_PROTECTION, /* 7 */
	SYSMMU_FAULT_UNKNOWN,
	SYSMMU_FAULTS_NUM
};

/*
 * @itype: type of fault.
 * @pgtable_base: the physical address of page table base. This is 0 if @itype
 *                is SYSMMU_BUSERROR.
 * @fault_addr: the device (virtual) address that the System MMU tried to
 *             translated. This is 0 if @itype is SYSMMU_BUSERROR.
 */
typedef int (*sysmmu_fault_handler_t)(enum exynos_sysmmu_inttype itype,
			unsigned long pgtable_base, unsigned long fault_addr);

static unsigned short fault_reg_offset[SYSMMU_FAULTS_NUM] = {
	REG_PAGE_FAULT_ADDR,
	REG_AR_FAULT_ADDR,
	REG_AW_FAULT_ADDR,
	REG_DEFAULT_SLAVE_ADDR,
	REG_AR_FAULT_ADDR,
	REG_AR_FAULT_ADDR,
	REG_AW_FAULT_ADDR,
	REG_AW_FAULT_ADDR
};

static char *sysmmu_fault_name[SYSMMU_FAULTS_NUM] = {
	"PAGE FAULT",
	"AR MULTI-HIT FAULT",
	"AW MULTI-HIT FAULT",
	"BUS ERROR",
	"AR SECURITY PROTECTION FAULT",
	"AR ACCESS PROTECTION FAULT",
	"AW SECURITY PROTECTION FAULT",
	"AW ACCESS PROTECTION FAULT",
	"UNKNOWN FAULT"
};

struct exynos_iommu_domain {
	struct list_head clients; /* list of sysmmu_drvdata.node */
	unsigned long *pgtable; /* lv1 page table, 16KB */
	short *lv2entcnt; /* free lv2 entry counter for each section */
	spinlock_t lock; /* lock for this structure */
	spinlock_t pgtablelock; /* lock for modifying page table @ pgtable */
};

struct sysmmu_drvdata {
	struct list_head node; /* entry of exynos_iommu_domain.clients */
	struct device *sysmmu;	/* System MMU's device descriptor */
	struct device *dev;	/* Owner of system MMU */
	char *dbgname;
	int nsfrs;
	void __iomem **sfrbases;
	struct clk *clk[2];
	int activations;
	rwlock_t lock;
	struct iommu_domain *domain;
	sysmmu_fault_handler_t fault_handler;
	unsigned long pgtable;
};

static bool set_sysmmu_active(struct sysmmu_drvdata *data)
{
	/* return true if the System MMU was not active previously
	   and it needs to be initialized */
	return ++data->activations == 1;
}

static bool set_sysmmu_inactive(struct sysmmu_drvdata *data)
{
	/* return true if the System MMU is needed to be disabled */
	BUG_ON(data->activations < 1);
	return --data->activations == 0;
}

static bool is_sysmmu_active(struct sysmmu_drvdata *data)
{
	return data->activations > 0;
}

static void sysmmu_unblock(void __iomem *sfrbase)
{
	__raw_writel(CTRL_ENABLE, sfrbase + REG_MMU_CTRL);
}

static bool sysmmu_block(void __iomem *sfrbase)
{
	int i = 120;

	__raw_writel(CTRL_BLOCK, sfrbase + REG_MMU_CTRL);
	while ((i > 0) && !(__raw_readl(sfrbase + REG_MMU_STATUS) & 1))
		--i;

	if (!(__raw_readl(sfrbase + REG_MMU_STATUS) & 1)) {
		sysmmu_unblock(sfrbase);
		return false;
	}

	return true;
}

static void __sysmmu_tlb_invalidate(void __iomem *sfrbase)
{
	__raw_writel(0x1, sfrbase + REG_MMU_FLUSH);
}

static void __sysmmu_tlb_invalidate_entry(void __iomem *sfrbase,
						unsigned long iova)
{
	__raw_writel((iova & SPAGE_MASK) | 1, sfrbase + REG_MMU_FLUSH_ENTRY);
}

static void __sysmmu_set_ptbase(void __iomem *sfrbase,
				       unsigned long pgd)
{
	__raw_writel(0x1, sfrbase + REG_MMU_CFG); /* 16KB LV1, LRU */
	__raw_writel(pgd, sfrbase + REG_PT_BASE_ADDR);

	__sysmmu_tlb_invalidate(sfrbase);
}

static void __sysmmu_set_prefbuf(void __iomem *sfrbase, unsigned long base,
						unsigned long size, int idx)
{
	__raw_writel(base, sfrbase + REG_PB0_SADDR + idx * 8);
	__raw_writel(size - 1 + base,  sfrbase + REG_PB0_EADDR + idx * 8);
}

void exynos_sysmmu_set_prefbuf(struct device *dev,
				unsigned long base0, unsigned long size0,
				unsigned long base1, unsigned long size1)
{
	struct sysmmu_drvdata *data = dev_get_drvdata(dev->archdata.iommu);
	unsigned long flags;
	int i;

	BUG_ON((base0 + size0) <= base0);
	BUG_ON((size1 > 0) && ((base1 + size1) <= base1));

	read_lock_irqsave(&data->lock, flags);
	if (!is_sysmmu_active(data))
		goto finish;

	for (i = 0; i < data->nsfrs; i++) {
		if ((readl(data->sfrbases[i] + REG_MMU_VERSION) >> 28) == 3) {
			if (!sysmmu_block(data->sfrbases[i]))
				continue;

			if (size1 == 0) {
				if (size0 <= SZ_128K) {
					base1 = base0;
					size1 = size0;
				} else {
					size1 = size0 -
						ALIGN(size0 / 2, SZ_64K);
					size0 = size0 - size1;
					base1 = base0 + size0;
				}
			}

			__sysmmu_set_prefbuf(
					data->sfrbases[i], base0, size0, 0);
			__sysmmu_set_prefbuf(
					data->sfrbases[i], base1, size1, 1);

			sysmmu_unblock(data->sfrbases[i]);
		}
	}
finish:
	read_unlock_irqrestore(&data->lock, flags);
}

static void __set_fault_handler(struct sysmmu_drvdata *data,
					sysmmu_fault_handler_t handler)
{
	unsigned long flags;

	write_lock_irqsave(&data->lock, flags);
	data->fault_handler = handler;
	write_unlock_irqrestore(&data->lock, flags);
}

void exynos_sysmmu_set_fault_handler(struct device *dev,
					sysmmu_fault_handler_t handler)
{
	struct sysmmu_drvdata *data = dev_get_drvdata(dev->archdata.iommu);

	__set_fault_handler(data, handler);
}

static int default_fault_handler(enum exynos_sysmmu_inttype itype,
		     unsigned long pgtable_base, unsigned long fault_addr)
{
	unsigned long *ent;

	if ((itype >= SYSMMU_FAULTS_NUM) || (itype < SYSMMU_PAGEFAULT))
		itype = SYSMMU_FAULT_UNKNOWN;

	pr_err("%s occurred at 0x%lx(Page table base: 0x%lx)\n",
			sysmmu_fault_name[itype], fault_addr, pgtable_base);

	ent = section_entry(__va(pgtable_base), fault_addr);
	pr_err("\tLv1 entry: 0x%lx\n", *ent);

	if (lv1ent_page(ent)) {
		ent = page_entry(ent, fault_addr);
		pr_err("\t Lv2 entry: 0x%lx\n", *ent);
	}

	pr_err("Generating Kernel OOPS... because it is unrecoverable.\n");

	BUG();

	return 0;
}

static irqreturn_t exynos_sysmmu_irq(int irq, void *dev_id)
{
	/* SYSMMU is in blocked when interrupt occurred. */
	struct sysmmu_drvdata *data = dev_id;
	struct resource *irqres;
	struct platform_device *pdev;
	enum exynos_sysmmu_inttype itype;
	unsigned long addr = -1;

	int i, ret = -ENOSYS;

	read_lock(&data->lock);

	WARN_ON(!is_sysmmu_active(data));

	pdev = to_platform_device(data->sysmmu);
	for (i = 0; i < (pdev->num_resources / 2); i++) {
		irqres = platform_get_resource(pdev, IORESOURCE_IRQ, i);
		if (irqres && ((int)irqres->start == irq))
			break;
	}

	if (i == pdev->num_resources) {
		itype = SYSMMU_FAULT_UNKNOWN;
	} else {
		itype = (enum exynos_sysmmu_inttype)
			__ffs(__raw_readl(data->sfrbases[i] + REG_INT_STATUS));
		if (WARN_ON(!((itype >= 0) && (itype < SYSMMU_FAULT_UNKNOWN))))
			itype = SYSMMU_FAULT_UNKNOWN;
		else
			addr = __raw_readl(
				data->sfrbases[i] + fault_reg_offset[itype]);
	}

	if (data->domain)
		ret = report_iommu_fault(data->domain, data->dev,
				addr, itype);

	if ((ret == -ENOSYS) && data->fault_handler) {
		unsigned long base = data->pgtable;
		if (itype != SYSMMU_FAULT_UNKNOWN)
			base = __raw_readl(
					data->sfrbases[i] + REG_PT_BASE_ADDR);
		ret = data->fault_handler(itype, base, addr);
	}

	if (!ret && (itype != SYSMMU_FAULT_UNKNOWN))
		__raw_writel(1 << itype, data->sfrbases[i] + REG_INT_CLEAR);
	else
		dev_dbg(data->sysmmu, "(%s) %s is not handled.\n",
				data->dbgname, sysmmu_fault_name[itype]);

	if (itype != SYSMMU_FAULT_UNKNOWN)
		sysmmu_unblock(data->sfrbases[i]);

	read_unlock(&data->lock);

	return IRQ_HANDLED;
}

static bool __exynos_sysmmu_disable(struct sysmmu_drvdata *data)
{
	unsigned long flags;
	bool disabled = false;
	int i;

	write_lock_irqsave(&data->lock, flags);

	if (!set_sysmmu_inactive(data))
		goto finish;

	for (i = 0; i < data->nsfrs; i++)
		__raw_writel(CTRL_DISABLE, data->sfrbases[i] + REG_MMU_CTRL);

	if (data->clk[1])
		clk_disable(data->clk[1]);
	if (data->clk[0])
		clk_disable(data->clk[0]);

	disabled = true;
	data->pgtable = 0;
	data->domain = NULL;
finish:
	write_unlock_irqrestore(&data->lock, flags);

	if (disabled)
		dev_dbg(data->sysmmu, "(%s) Disabled\n", data->dbgname);
	else
		dev_dbg(data->sysmmu, "(%s) %d times left to be disabled\n",
					data->dbgname, data->activations);

	return disabled;
}

/* __exynos_sysmmu_enable: Enables System MMU
 *
 * returns -error if an error occurred and System MMU is not enabled,
 * 0 if the System MMU has been just enabled and 1 if System MMU was already
 * enabled before.
 */
static int __exynos_sysmmu_enable(struct sysmmu_drvdata *data,
			unsigned long pgtable, struct iommu_domain *domain)
{
	int i, ret = 0;
	unsigned long flags;

	write_lock_irqsave(&data->lock, flags);

	if (!set_sysmmu_active(data)) {
		if (WARN_ON(pgtable != data->pgtable)) {
			ret = -EBUSY;
			set_sysmmu_inactive(data);
		} else {
			ret = 1;
		}

		dev_dbg(data->sysmmu, "(%s) Already enabled\n", data->dbgname);
		goto finish;
	}

	if (data->clk[0])
		clk_enable(data->clk[0]);
	if (data->clk[1])
		clk_enable(data->clk[1]);

	data->pgtable = pgtable;

	for (i = 0; i < data->nsfrs; i++) {
		__sysmmu_set_ptbase(data->sfrbases[i], pgtable);

		if ((readl(data->sfrbases[i] + REG_MMU_VERSION) >> 28) == 3) {
			/* System MMU version is 3.x */
			__raw_writel((1 << 12) | (2 << 28),
					data->sfrbases[i] + REG_MMU_CFG);
			__sysmmu_set_prefbuf(data->sfrbases[i], 0, -1, 0);
			__sysmmu_set_prefbuf(data->sfrbases[i], 0, -1, 1);
		}

		__raw_writel(CTRL_ENABLE, data->sfrbases[i] + REG_MMU_CTRL);
	}

	data->domain = domain;

	dev_dbg(data->sysmmu, "(%s) Enabled\n", data->dbgname);
finish:
	write_unlock_irqrestore(&data->lock, flags);

	return ret;
}

int exynos_sysmmu_enable(struct device *dev, unsigned long pgtable)
{
	struct sysmmu_drvdata *data = dev_get_drvdata(dev->archdata.iommu);
	int ret;

	BUG_ON(!memblock_is_memory(pgtable));

	ret = pm_runtime_get_sync(data->sysmmu);
	if (ret < 0) {
		dev_dbg(data->sysmmu, "(%s) Failed to enable\n", data->dbgname);
		return ret;
	}

	ret = __exynos_sysmmu_enable(data, pgtable, NULL);
	if (WARN_ON(ret < 0)) {
		pm_runtime_put(data->sysmmu);
		dev_err(data->sysmmu,
			"(%s) Already enabled with page table %#lx\n",
			data->dbgname, data->pgtable);
	} else {
		data->dev = dev;
	}

	return ret;
}

bool exynos_sysmmu_disable(struct device *dev)
{
	struct sysmmu_drvdata *data = dev_get_drvdata(dev->archdata.iommu);
	bool disabled;

	disabled = __exynos_sysmmu_disable(data);
	pm_runtime_put(data->sysmmu);

	return disabled;
}

static void sysmmu_tlb_invalidate_entry(struct device *dev, unsigned long iova)
{
	unsigned long flags;
	struct sysmmu_drvdata *data = dev_get_drvdata(dev->archdata.iommu);

	read_lock_irqsave(&data->lock, flags);

	if (is_sysmmu_active(data)) {
		int i;
		for (i = 0; i < data->nsfrs; i++) {
			if (sysmmu_block(data->sfrbases[i])) {
				__sysmmu_tlb_invalidate_entry(
						data->sfrbases[i], iova);
				sysmmu_unblock(data->sfrbases[i]);
			}
		}
	} else {
		dev_dbg(data->sysmmu,
			"(%s) Disabled. Skipping invalidating TLB.\n",
			data->dbgname);
	}

	read_unlock_irqrestore(&data->lock, flags);
}

void exynos_sysmmu_tlb_invalidate(struct device *dev)
{
	unsigned long flags;
	struct sysmmu_drvdata *data = dev_get_drvdata(dev->archdata.iommu);

	read_lock_irqsave(&data->lock, flags);

	if (is_sysmmu_active(data)) {
		int i;
		for (i = 0; i < data->nsfrs; i++) {
			if (sysmmu_block(data->sfrbases[i])) {
				__sysmmu_tlb_invalidate(data->sfrbases[i]);
				sysmmu_unblock(data->sfrbases[i]);
			}
		}
	} else {
		dev_dbg(data->sysmmu,
			"(%s) Disabled. Skipping invalidating TLB.\n",
			data->dbgname);
	}

	read_unlock_irqrestore(&data->lock, flags);
}

static int exynos_sysmmu_probe(struct platform_device *pdev)
{
	int i, ret;
	struct device *dev;
	struct sysmmu_drvdata *data;

	dev = &pdev->dev;

	data = kzalloc(sizeof(*data), GFP_KERNEL);
	if (!data) {
		dev_dbg(dev, "Not enough memory\n");
		ret = -ENOMEM;
		goto err_alloc;
	}

	ret = dev_set_drvdata(dev, data);
	if (ret) {
		dev_dbg(dev, "Unabled to initialize driver data\n");
		goto err_init;
	}

	data->nsfrs = pdev->num_resources / 2;
	data->sfrbases = kmalloc(sizeof(*data->sfrbases) * data->nsfrs,
								GFP_KERNEL);
	if (data->sfrbases == NULL) {
		dev_dbg(dev, "Not enough memory\n");
		ret = -ENOMEM;
		goto err_init;
	}

	for (i = 0; i < data->nsfrs; i++) {
		struct resource *res;
		res = platform_get_resource(pdev, IORESOURCE_MEM, i);
		if (!res) {
			dev_dbg(dev, "Unable to find IOMEM region\n");
			ret = -ENOENT;
			goto err_res;
		}

		data->sfrbases[i] = ioremap(res->start, resource_size(res));
		if (!data->sfrbases[i]) {
			dev_dbg(dev, "Unable to map IOMEM @ PA:%#x\n",
							res->start);
			ret = -ENOENT;
			goto err_res;
		}
	}

	for (i = 0; i < data->nsfrs; i++) {
		ret = platform_get_irq(pdev, i);
		if (ret <= 0) {
			dev_dbg(dev, "Unable to find IRQ resource\n");
			goto err_irq;
		}

		ret = request_irq(ret, exynos_sysmmu_irq, 0,
					dev_name(dev), data);
		if (ret) {
			dev_dbg(dev, "Unabled to register interrupt handler\n");
			goto err_irq;
		}
	}

	if (dev_get_platdata(dev)) {
		char *deli, *beg;
		struct sysmmu_platform_data *platdata = dev_get_platdata(dev);

		beg = platdata->clockname;

		for (deli = beg; (*deli != '\0') && (*deli != ','); deli++)
			/* NOTHING */;

		if (*deli == '\0')
			deli = NULL;
		else
			*deli = '\0';

		data->clk[0] = clk_get(dev, beg);
		if (IS_ERR(data->clk[0])) {
			data->clk[0] = NULL;
			dev_dbg(dev, "No clock descriptor registered\n");
		}

		if (data->clk[0] && deli) {
			*deli = ',';
			data->clk[1] = clk_get(dev, deli + 1);
			if (IS_ERR(data->clk[1]))
				data->clk[1] = NULL;
		}

		data->dbgname = platdata->dbgname;
	}

	data->sysmmu = dev;
	rwlock_init(&data->lock);
	INIT_LIST_HEAD(&data->node);

	__set_fault_handler(data, &default_fault_handler);

	if (dev->parent)
		pm_runtime_enable(dev);

	dev_dbg(dev, "(%s) Initialized\n", data->dbgname);
	return 0;
err_irq:
	while (i-- > 0) {
		int irq;

		irq = platform_get_irq(pdev, i);
		free_irq(irq, data);
	}
err_res:
	while (data->nsfrs-- > 0)
		iounmap(data->sfrbases[data->nsfrs]);
	kfree(data->sfrbases);
err_init:
	kfree(data);
err_alloc:
	dev_err(dev, "Failed to initialize\n");
	return ret;
}

static struct platform_driver exynos_sysmmu_driver = {
	.probe		= exynos_sysmmu_probe,
	.driver		= {
		.owner		= THIS_MODULE,
		.name		= "exynos-sysmmu",
	}
};

static inline void pgtable_flush(void *vastart, void *vaend)
{
	dmac_flush_range(vastart, vaend);
	outer_flush_range(virt_to_phys(vastart),
				virt_to_phys(vaend));
}

static int exynos_iommu_domain_init(struct iommu_domain *domain)
{
	struct exynos_iommu_domain *priv;

	priv = kzalloc(sizeof(*priv), GFP_KERNEL);
	if (!priv)
		return -ENOMEM;

	priv->pgtable = (unsigned long *)__get_free_pages(
						GFP_KERNEL | __GFP_ZERO, 2);
	if (!priv->pgtable)
		goto err_pgtable;

	priv->lv2entcnt = (short *)__get_free_pages(
						GFP_KERNEL | __GFP_ZERO, 1);
	if (!priv->lv2entcnt)
		goto err_counter;

	pgtable_flush(priv->pgtable, priv->pgtable + NUM_LV1ENTRIES);

	spin_lock_init(&priv->lock);
	spin_lock_init(&priv->pgtablelock);
	INIT_LIST_HEAD(&priv->clients);

<<<<<<< HEAD
	dom->geometry.aperture_start = 0;
	dom->geometry.aperture_end   = ~0UL;
	dom->geometry.force_aperture = true;
=======
	domain->geometry.aperture_start = 0;
	domain->geometry.aperture_end   = ~0UL;
	domain->geometry.force_aperture = true;
>>>>>>> 985b11fa

	domain->priv = priv;
	return 0;

err_counter:
	free_pages((unsigned long)priv->pgtable, 2);
err_pgtable:
	kfree(priv);
	return -ENOMEM;
}

static void exynos_iommu_domain_destroy(struct iommu_domain *domain)
{
	struct exynos_iommu_domain *priv = domain->priv;
	struct sysmmu_drvdata *data;
	unsigned long flags;
	int i;

	WARN_ON(!list_empty(&priv->clients));

	spin_lock_irqsave(&priv->lock, flags);

	list_for_each_entry(data, &priv->clients, node) {
		while (!exynos_sysmmu_disable(data->dev))
			; /* until System MMU is actually disabled */
	}

	spin_unlock_irqrestore(&priv->lock, flags);

	for (i = 0; i < NUM_LV1ENTRIES; i++)
		if (lv1ent_page(priv->pgtable + i))
			kfree(__va(lv2table_base(priv->pgtable + i)));

	free_pages((unsigned long)priv->pgtable, 2);
	free_pages((unsigned long)priv->lv2entcnt, 1);
	kfree(domain->priv);
	domain->priv = NULL;
}

static int exynos_iommu_attach_device(struct iommu_domain *domain,
				   struct device *dev)
{
	struct sysmmu_drvdata *data = dev_get_drvdata(dev->archdata.iommu);
	struct exynos_iommu_domain *priv = domain->priv;
	unsigned long flags;
	int ret;

	ret = pm_runtime_get_sync(data->sysmmu);
	if (ret < 0)
		return ret;

	ret = 0;

	spin_lock_irqsave(&priv->lock, flags);

	ret = __exynos_sysmmu_enable(data, __pa(priv->pgtable), domain);

	if (ret == 0) {
		/* 'data->node' must not be appeared in priv->clients */
		BUG_ON(!list_empty(&data->node));
		data->dev = dev;
		list_add_tail(&data->node, &priv->clients);
	}

	spin_unlock_irqrestore(&priv->lock, flags);

	if (ret < 0) {
		dev_err(dev, "%s: Failed to attach IOMMU with pgtable %#lx\n",
				__func__, __pa(priv->pgtable));
		pm_runtime_put(data->sysmmu);
	} else if (ret > 0) {
		dev_dbg(dev, "%s: IOMMU with pgtable 0x%lx already attached\n",
					__func__, __pa(priv->pgtable));
	} else {
		dev_dbg(dev, "%s: Attached new IOMMU with pgtable 0x%lx\n",
					__func__, __pa(priv->pgtable));
	}

	return ret;
}

static void exynos_iommu_detach_device(struct iommu_domain *domain,
				    struct device *dev)
{
	struct sysmmu_drvdata *data = dev_get_drvdata(dev->archdata.iommu);
	struct exynos_iommu_domain *priv = domain->priv;
	struct list_head *pos;
	unsigned long flags;
	bool found = false;

	spin_lock_irqsave(&priv->lock, flags);

	list_for_each(pos, &priv->clients) {
		if (list_entry(pos, struct sysmmu_drvdata, node) == data) {
			found = true;
			break;
		}
	}

	if (!found)
		goto finish;

	if (__exynos_sysmmu_disable(data)) {
		dev_dbg(dev, "%s: Detached IOMMU with pgtable %#lx\n",
					__func__, __pa(priv->pgtable));
		list_del(&data->node);
		INIT_LIST_HEAD(&data->node);

	} else {
		dev_dbg(dev, "%s: Detaching IOMMU with pgtable %#lx delayed",
					__func__, __pa(priv->pgtable));
	}

finish:
	spin_unlock_irqrestore(&priv->lock, flags);

	if (found)
		pm_runtime_put(data->sysmmu);
}

static unsigned long *alloc_lv2entry(unsigned long *sent, unsigned long iova,
					short *pgcounter)
{
	if (lv1ent_fault(sent)) {
		unsigned long *pent;

		pent = kzalloc(LV2TABLE_SIZE, GFP_ATOMIC);
		BUG_ON((unsigned long)pent & (LV2TABLE_SIZE - 1));
		if (!pent)
			return NULL;

		*sent = mk_lv1ent_page(__pa(pent));
		*pgcounter = NUM_LV2ENTRIES;
		pgtable_flush(pent, pent + NUM_LV2ENTRIES);
		pgtable_flush(sent, sent + 1);
	}

	return page_entry(sent, iova);
}

static int lv1set_section(unsigned long *sent, phys_addr_t paddr, short *pgcnt)
{
	if (lv1ent_section(sent))
		return -EADDRINUSE;

	if (lv1ent_page(sent)) {
		if (*pgcnt != NUM_LV2ENTRIES)
			return -EADDRINUSE;

		kfree(page_entry(sent, 0));

		*pgcnt = 0;
	}

	*sent = mk_lv1ent_sect(paddr);

	pgtable_flush(sent, sent + 1);

	return 0;
}

static int lv2set_page(unsigned long *pent, phys_addr_t paddr, size_t size,
								short *pgcnt)
{
	if (size == SPAGE_SIZE) {
		if (!lv2ent_fault(pent))
			return -EADDRINUSE;

		*pent = mk_lv2ent_spage(paddr);
		pgtable_flush(pent, pent + 1);
		*pgcnt -= 1;
	} else { /* size == LPAGE_SIZE */
		int i;
		for (i = 0; i < SPAGES_PER_LPAGE; i++, pent++) {
			if (!lv2ent_fault(pent)) {
				memset(pent, 0, sizeof(*pent) * i);
				return -EADDRINUSE;
			}

			*pent = mk_lv2ent_lpage(paddr);
		}
		pgtable_flush(pent - SPAGES_PER_LPAGE, pent);
		*pgcnt -= SPAGES_PER_LPAGE;
	}

	return 0;
}

static int exynos_iommu_map(struct iommu_domain *domain, unsigned long iova,
			 phys_addr_t paddr, size_t size, int prot)
{
	struct exynos_iommu_domain *priv = domain->priv;
	unsigned long *entry;
	unsigned long flags;
	int ret = -ENOMEM;

	BUG_ON(priv->pgtable == NULL);

	spin_lock_irqsave(&priv->pgtablelock, flags);

	entry = section_entry(priv->pgtable, iova);

	if (size == SECT_SIZE) {
		ret = lv1set_section(entry, paddr,
					&priv->lv2entcnt[lv1ent_offset(iova)]);
	} else {
		unsigned long *pent;

		pent = alloc_lv2entry(entry, iova,
					&priv->lv2entcnt[lv1ent_offset(iova)]);

		if (!pent)
			ret = -ENOMEM;
		else
			ret = lv2set_page(pent, paddr, size,
					&priv->lv2entcnt[lv1ent_offset(iova)]);
	}

	if (ret) {
		pr_debug("%s: Failed to map iova 0x%lx/0x%x bytes\n",
							__func__, iova, size);
	}

	spin_unlock_irqrestore(&priv->pgtablelock, flags);

	return ret;
}

static size_t exynos_iommu_unmap(struct iommu_domain *domain,
					       unsigned long iova, size_t size)
{
	struct exynos_iommu_domain *priv = domain->priv;
	struct sysmmu_drvdata *data;
	unsigned long flags;
	unsigned long *ent;

	BUG_ON(priv->pgtable == NULL);

	spin_lock_irqsave(&priv->pgtablelock, flags);

	ent = section_entry(priv->pgtable, iova);

	if (lv1ent_section(ent)) {
		BUG_ON(size < SECT_SIZE);

		*ent = 0;
		pgtable_flush(ent, ent + 1);
		size = SECT_SIZE;
		goto done;
	}

	if (unlikely(lv1ent_fault(ent))) {
		if (size > SECT_SIZE)
			size = SECT_SIZE;
		goto done;
	}

	/* lv1ent_page(sent) == true here */

	ent = page_entry(ent, iova);

	if (unlikely(lv2ent_fault(ent))) {
		size = SPAGE_SIZE;
		goto done;
	}

	if (lv2ent_small(ent)) {
		*ent = 0;
		size = SPAGE_SIZE;
		priv->lv2entcnt[lv1ent_offset(iova)] += 1;
		goto done;
	}

	/* lv1ent_large(ent) == true here */
	BUG_ON(size < LPAGE_SIZE);

	memset(ent, 0, sizeof(*ent) * SPAGES_PER_LPAGE);

	size = LPAGE_SIZE;
	priv->lv2entcnt[lv1ent_offset(iova)] += SPAGES_PER_LPAGE;
done:
	spin_unlock_irqrestore(&priv->pgtablelock, flags);

	spin_lock_irqsave(&priv->lock, flags);
	list_for_each_entry(data, &priv->clients, node)
		sysmmu_tlb_invalidate_entry(data->dev, iova);
	spin_unlock_irqrestore(&priv->lock, flags);


	return size;
}

static phys_addr_t exynos_iommu_iova_to_phys(struct iommu_domain *domain,
					  unsigned long iova)
{
	struct exynos_iommu_domain *priv = domain->priv;
	unsigned long *entry;
	unsigned long flags;
	phys_addr_t phys = 0;

	spin_lock_irqsave(&priv->pgtablelock, flags);

	entry = section_entry(priv->pgtable, iova);

	if (lv1ent_section(entry)) {
		phys = section_phys(entry) + section_offs(iova);
	} else if (lv1ent_page(entry)) {
		entry = page_entry(entry, iova);

		if (lv2ent_large(entry))
			phys = lpage_phys(entry) + lpage_offs(iova);
		else if (lv2ent_small(entry))
			phys = spage_phys(entry) + spage_offs(iova);
	}

	spin_unlock_irqrestore(&priv->pgtablelock, flags);

	return phys;
}

static struct iommu_ops exynos_iommu_ops = {
	.domain_init = &exynos_iommu_domain_init,
	.domain_destroy = &exynos_iommu_domain_destroy,
	.attach_dev = &exynos_iommu_attach_device,
	.detach_dev = &exynos_iommu_detach_device,
	.map = &exynos_iommu_map,
	.unmap = &exynos_iommu_unmap,
	.iova_to_phys = &exynos_iommu_iova_to_phys,
	.pgsize_bitmap = SECT_SIZE | LPAGE_SIZE | SPAGE_SIZE,
};

static int __init exynos_iommu_init(void)
{
	int ret;

	ret = platform_driver_register(&exynos_sysmmu_driver);

	if (ret == 0)
		bus_set_iommu(&platform_bus_type, &exynos_iommu_ops);

	return ret;
}
subsys_initcall(exynos_iommu_init);<|MERGE_RESOLUTION|>--- conflicted
+++ resolved
@@ -732,15 +732,9 @@
 	spin_lock_init(&priv->pgtablelock);
 	INIT_LIST_HEAD(&priv->clients);
 
-<<<<<<< HEAD
-	dom->geometry.aperture_start = 0;
-	dom->geometry.aperture_end   = ~0UL;
-	dom->geometry.force_aperture = true;
-=======
 	domain->geometry.aperture_start = 0;
 	domain->geometry.aperture_end   = ~0UL;
 	domain->geometry.force_aperture = true;
->>>>>>> 985b11fa
 
 	domain->priv = priv;
 	return 0;
