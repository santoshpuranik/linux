/*
 * Generic OPP Interface
 *
 * Copyright (C) 2009-2010 Texas Instruments Incorporated.
 *	Nishanth Menon
 *	Romit Dasgupta
 *	Kevin Hilman
 *
 * This program is free software; you can redistribute it and/or modify
 * it under the terms of the GNU General Public License version 2 as
 * published by the Free Software Foundation.
 */

#define pr_fmt(fmt) KBUILD_MODNAME ": " fmt

#include <linux/clk.h>
#include <linux/errno.h>
#include <linux/err.h>
#include <linux/slab.h>
#include <linux/device.h>
#include <linux/export.h>
#include <linux/regulator/consumer.h>

#include "opp.h"

/*
 * The root of the list of all opp-tables. All opp_table structures branch off
 * from here, with each opp_table containing the list of opps it supports in
 * various states of availability.
 */
LIST_HEAD(opp_tables);
/* Lock to allow exclusive modification to the device and opp lists */
DEFINE_MUTEX(opp_table_lock);

static void dev_pm_opp_get(struct dev_pm_opp *opp);

static struct opp_device *_find_opp_dev(const struct device *dev,
					struct opp_table *opp_table)
{
	struct opp_device *opp_dev;

	list_for_each_entry(opp_dev, &opp_table->dev_list, node)
		if (opp_dev->dev == dev)
			return opp_dev;

	return NULL;
}

static struct opp_table *_find_opp_table_unlocked(struct device *dev)
{
	struct opp_table *opp_table;

	list_for_each_entry(opp_table, &opp_tables, node) {
		if (_find_opp_dev(dev, opp_table)) {
			_get_opp_table_kref(opp_table);

			return opp_table;
		}
	}

	return ERR_PTR(-ENODEV);
}

/**
 * _find_opp_table() - find opp_table struct using device pointer
 * @dev:	device pointer used to lookup OPP table
 *
 * Search OPP table for one containing matching device.
 *
 * Return: pointer to 'struct opp_table' if found, otherwise -ENODEV or
 * -EINVAL based on type of error.
 *
 * The callers must call dev_pm_opp_put_opp_table() after the table is used.
 */
struct opp_table *_find_opp_table(struct device *dev)
{
	struct opp_table *opp_table;

	if (IS_ERR_OR_NULL(dev)) {
		pr_err("%s: Invalid parameters\n", __func__);
		return ERR_PTR(-EINVAL);
	}

	mutex_lock(&opp_table_lock);
	opp_table = _find_opp_table_unlocked(dev);
	mutex_unlock(&opp_table_lock);

	return opp_table;
}

/**
 * dev_pm_opp_get_voltage() - Gets the voltage corresponding to an opp
 * @opp:	opp for which voltage has to be returned for
 *
 * Return: voltage in micro volt corresponding to the opp, else
 * return 0
 *
 * This is useful only for devices with single power supply.
 */
unsigned long dev_pm_opp_get_voltage(struct dev_pm_opp *opp)
{
	if (IS_ERR_OR_NULL(opp)) {
		pr_err("%s: Invalid parameters\n", __func__);
		return 0;
	}

	return opp->supplies[0].u_volt;
}
EXPORT_SYMBOL_GPL(dev_pm_opp_get_voltage);

/**
 * dev_pm_opp_get_freq() - Gets the frequency corresponding to an available opp
 * @opp:	opp for which frequency has to be returned for
 *
 * Return: frequency in hertz corresponding to the opp, else
 * return 0
 */
unsigned long dev_pm_opp_get_freq(struct dev_pm_opp *opp)
{
	if (IS_ERR_OR_NULL(opp) || !opp->available) {
		pr_err("%s: Invalid parameters\n", __func__);
		return 0;
	}

	return opp->rate;
}
EXPORT_SYMBOL_GPL(dev_pm_opp_get_freq);

/**
 * dev_pm_opp_is_turbo() - Returns if opp is turbo OPP or not
 * @opp: opp for which turbo mode is being verified
 *
 * Turbo OPPs are not for normal use, and can be enabled (under certain
 * conditions) for short duration of times to finish high throughput work
 * quickly. Running on them for longer times may overheat the chip.
 *
 * Return: true if opp is turbo opp, else false.
 */
bool dev_pm_opp_is_turbo(struct dev_pm_opp *opp)
{
	if (IS_ERR_OR_NULL(opp) || !opp->available) {
		pr_err("%s: Invalid parameters\n", __func__);
		return false;
	}

	return opp->turbo;
}
EXPORT_SYMBOL_GPL(dev_pm_opp_is_turbo);

/**
 * dev_pm_opp_get_max_clock_latency() - Get max clock latency in nanoseconds
 * @dev:	device for which we do this operation
 *
 * Return: This function returns the max clock latency in nanoseconds.
 */
unsigned long dev_pm_opp_get_max_clock_latency(struct device *dev)
{
	struct opp_table *opp_table;
	unsigned long clock_latency_ns;

	opp_table = _find_opp_table(dev);
	if (IS_ERR(opp_table))
		return 0;
<<<<<<< HEAD

	clock_latency_ns = opp_table->clock_latency_ns_max;

	dev_pm_opp_put_opp_table(opp_table);

=======

	clock_latency_ns = opp_table->clock_latency_ns_max;

	dev_pm_opp_put_opp_table(opp_table);

>>>>>>> af22a610
	return clock_latency_ns;
}
EXPORT_SYMBOL_GPL(dev_pm_opp_get_max_clock_latency);

/**
 * dev_pm_opp_get_max_volt_latency() - Get max voltage latency in nanoseconds
 * @dev: device for which we do this operation
 *
 * Return: This function returns the max voltage latency in nanoseconds.
 */
unsigned long dev_pm_opp_get_max_volt_latency(struct device *dev)
{
	struct opp_table *opp_table;
	struct dev_pm_opp *opp;
	struct regulator *reg, **regulators;
	unsigned long latency_ns = 0;
	int ret, i, count;
	struct {
		unsigned long min;
		unsigned long max;
	} *uV;

	opp_table = _find_opp_table(dev);
	if (IS_ERR(opp_table))
		return 0;

	count = opp_table->regulator_count;

	/* Regulator may not be required for the device */
	if (!count)
		goto put_opp_table;

	regulators = kmalloc_array(count, sizeof(*regulators), GFP_KERNEL);
	if (!regulators)
		goto put_opp_table;

	uV = kmalloc_array(count, sizeof(*uV), GFP_KERNEL);
	if (!uV)
		goto free_regulators;

	memcpy(regulators, opp_table->regulators, count * sizeof(*regulators));

	mutex_lock(&opp_table->lock);

	for (i = 0; i < count; i++) {
		uV[i].min = ~0;
		uV[i].max = 0;

		list_for_each_entry(opp, &opp_table->opp_list, node) {
			if (!opp->available)
				continue;

			if (opp->supplies[i].u_volt_min < uV[i].min)
				uV[i].min = opp->supplies[i].u_volt_min;
			if (opp->supplies[i].u_volt_max > uV[i].max)
				uV[i].max = opp->supplies[i].u_volt_max;
		}
	}

	mutex_unlock(&opp_table->lock);

	/*
	 * The caller needs to ensure that opp_table (and hence the regulator)
	 * isn't freed, while we are executing this routine.
	 */
	for (i = 0; i < count; i++) {
		reg = regulators[i];
		ret = regulator_set_voltage_time(reg, uV[i].min, uV[i].max);
		if (ret > 0)
			latency_ns += ret * 1000;
	}

	kfree(uV);
free_regulators:
	kfree(regulators);
put_opp_table:
	dev_pm_opp_put_opp_table(opp_table);

	return latency_ns;
}
EXPORT_SYMBOL_GPL(dev_pm_opp_get_max_volt_latency);

/**
 * dev_pm_opp_get_max_transition_latency() - Get max transition latency in
 *					     nanoseconds
 * @dev: device for which we do this operation
 *
 * Return: This function returns the max transition latency, in nanoseconds, to
 * switch from one OPP to other.
 */
unsigned long dev_pm_opp_get_max_transition_latency(struct device *dev)
{
	return dev_pm_opp_get_max_volt_latency(dev) +
		dev_pm_opp_get_max_clock_latency(dev);
}
EXPORT_SYMBOL_GPL(dev_pm_opp_get_max_transition_latency);

/**
 * dev_pm_opp_get_suspend_opp_freq() - Get frequency of suspend opp in Hz
 * @dev:	device for which we do this operation
 *
 * Return: This function returns the frequency of the OPP marked as suspend_opp
 * if one is available, else returns 0;
 */
unsigned long dev_pm_opp_get_suspend_opp_freq(struct device *dev)
{
	struct opp_table *opp_table;
	unsigned long freq = 0;

	opp_table = _find_opp_table(dev);
	if (IS_ERR(opp_table))
		return 0;

	if (opp_table->suspend_opp && opp_table->suspend_opp->available)
		freq = dev_pm_opp_get_freq(opp_table->suspend_opp);

	dev_pm_opp_put_opp_table(opp_table);

	return freq;
}
EXPORT_SYMBOL_GPL(dev_pm_opp_get_suspend_opp_freq);

/**
 * dev_pm_opp_get_opp_count() - Get number of opps available in the opp table
 * @dev:	device for which we do this operation
 *
 * Return: This function returns the number of available opps if there are any,
 * else returns 0 if none or the corresponding error value.
 */
int dev_pm_opp_get_opp_count(struct device *dev)
{
	struct opp_table *opp_table;
	struct dev_pm_opp *temp_opp;
	int count = 0;

	opp_table = _find_opp_table(dev);
	if (IS_ERR(opp_table)) {
		count = PTR_ERR(opp_table);
		dev_err(dev, "%s: OPP table not found (%d)\n",
			__func__, count);
		return count;
	}

	mutex_lock(&opp_table->lock);

	list_for_each_entry(temp_opp, &opp_table->opp_list, node) {
		if (temp_opp->available)
			count++;
	}

	mutex_unlock(&opp_table->lock);
	dev_pm_opp_put_opp_table(opp_table);

	return count;
}
EXPORT_SYMBOL_GPL(dev_pm_opp_get_opp_count);

/**
 * dev_pm_opp_find_freq_exact() - search for an exact frequency
 * @dev:		device for which we do this operation
 * @freq:		frequency to search for
 * @available:		true/false - match for available opp
 *
 * Return: Searches for exact match in the opp table and returns pointer to the
 * matching opp if found, else returns ERR_PTR in case of error and should
 * be handled using IS_ERR. Error return values can be:
 * EINVAL:	for bad pointer
 * ERANGE:	no match found for search
 * ENODEV:	if device not found in list of registered devices
 *
 * Note: available is a modifier for the search. if available=true, then the
 * match is for exact matching frequency and is available in the stored OPP
 * table. if false, the match is for exact frequency which is not available.
 *
 * This provides a mechanism to enable an opp which is not available currently
 * or the opposite as well.
 *
 * The callers are required to call dev_pm_opp_put() for the returned OPP after
 * use.
 */
struct dev_pm_opp *dev_pm_opp_find_freq_exact(struct device *dev,
					      unsigned long freq,
					      bool available)
{
	struct opp_table *opp_table;
	struct dev_pm_opp *temp_opp, *opp = ERR_PTR(-ERANGE);

	opp_table = _find_opp_table(dev);
	if (IS_ERR(opp_table)) {
		int r = PTR_ERR(opp_table);

		dev_err(dev, "%s: OPP table not found (%d)\n", __func__, r);
		return ERR_PTR(r);
	}

	mutex_lock(&opp_table->lock);

	list_for_each_entry(temp_opp, &opp_table->opp_list, node) {
		if (temp_opp->available == available &&
				temp_opp->rate == freq) {
			opp = temp_opp;

			/* Increment the reference count of OPP */
			dev_pm_opp_get(opp);
			break;
		}
	}

	mutex_unlock(&opp_table->lock);
	dev_pm_opp_put_opp_table(opp_table);

	return opp;
}
EXPORT_SYMBOL_GPL(dev_pm_opp_find_freq_exact);

static noinline struct dev_pm_opp *_find_freq_ceil(struct opp_table *opp_table,
						   unsigned long *freq)
{
	struct dev_pm_opp *temp_opp, *opp = ERR_PTR(-ERANGE);

	mutex_lock(&opp_table->lock);

	list_for_each_entry(temp_opp, &opp_table->opp_list, node) {
		if (temp_opp->available && temp_opp->rate >= *freq) {
			opp = temp_opp;
			*freq = opp->rate;

			/* Increment the reference count of OPP */
			dev_pm_opp_get(opp);
			break;
		}
	}

	mutex_unlock(&opp_table->lock);

	return opp;
}

/**
 * dev_pm_opp_find_freq_ceil() - Search for an rounded ceil freq
 * @dev:	device for which we do this operation
 * @freq:	Start frequency
 *
 * Search for the matching ceil *available* OPP from a starting freq
 * for a device.
 *
 * Return: matching *opp and refreshes *freq accordingly, else returns
 * ERR_PTR in case of error and should be handled using IS_ERR. Error return
 * values can be:
 * EINVAL:	for bad pointer
 * ERANGE:	no match found for search
 * ENODEV:	if device not found in list of registered devices
 *
 * The callers are required to call dev_pm_opp_put() for the returned OPP after
 * use.
 */
struct dev_pm_opp *dev_pm_opp_find_freq_ceil(struct device *dev,
					     unsigned long *freq)
{
	struct opp_table *opp_table;
	struct dev_pm_opp *opp;

	if (!dev || !freq) {
		dev_err(dev, "%s: Invalid argument freq=%p\n", __func__, freq);
		return ERR_PTR(-EINVAL);
	}

	opp_table = _find_opp_table(dev);
	if (IS_ERR(opp_table))
		return ERR_CAST(opp_table);

	opp = _find_freq_ceil(opp_table, freq);

	dev_pm_opp_put_opp_table(opp_table);

	return opp;
}
EXPORT_SYMBOL_GPL(dev_pm_opp_find_freq_ceil);

/**
 * dev_pm_opp_find_freq_floor() - Search for a rounded floor freq
 * @dev:	device for which we do this operation
 * @freq:	Start frequency
 *
 * Search for the matching floor *available* OPP from a starting freq
 * for a device.
 *
 * Return: matching *opp and refreshes *freq accordingly, else returns
 * ERR_PTR in case of error and should be handled using IS_ERR. Error return
 * values can be:
 * EINVAL:	for bad pointer
 * ERANGE:	no match found for search
 * ENODEV:	if device not found in list of registered devices
 *
 * The callers are required to call dev_pm_opp_put() for the returned OPP after
 * use.
 */
struct dev_pm_opp *dev_pm_opp_find_freq_floor(struct device *dev,
					      unsigned long *freq)
{
	struct opp_table *opp_table;
	struct dev_pm_opp *temp_opp, *opp = ERR_PTR(-ERANGE);

	if (!dev || !freq) {
		dev_err(dev, "%s: Invalid argument freq=%p\n", __func__, freq);
		return ERR_PTR(-EINVAL);
	}

	opp_table = _find_opp_table(dev);
	if (IS_ERR(opp_table))
		return ERR_CAST(opp_table);

	mutex_lock(&opp_table->lock);

	list_for_each_entry(temp_opp, &opp_table->opp_list, node) {
		if (temp_opp->available) {
			/* go to the next node, before choosing prev */
			if (temp_opp->rate > *freq)
				break;
			else
				opp = temp_opp;
		}
	}

	/* Increment the reference count of OPP */
	if (!IS_ERR(opp))
		dev_pm_opp_get(opp);
	mutex_unlock(&opp_table->lock);
	dev_pm_opp_put_opp_table(opp_table);

	if (!IS_ERR(opp))
		*freq = opp->rate;

	return opp;
}
EXPORT_SYMBOL_GPL(dev_pm_opp_find_freq_floor);

static int _set_opp_voltage(struct device *dev, struct regulator *reg,
			    struct dev_pm_opp_supply *supply)
{
	int ret;

	/* Regulator not available for device */
	if (IS_ERR(reg)) {
		dev_dbg(dev, "%s: regulator not available: %ld\n", __func__,
			PTR_ERR(reg));
		return 0;
	}

	dev_dbg(dev, "%s: voltages (mV): %lu %lu %lu\n", __func__,
		supply->u_volt_min, supply->u_volt, supply->u_volt_max);

	ret = regulator_set_voltage_triplet(reg, supply->u_volt_min,
					    supply->u_volt, supply->u_volt_max);
	if (ret)
		dev_err(dev, "%s: failed to set voltage (%lu %lu %lu mV): %d\n",
			__func__, supply->u_volt_min, supply->u_volt,
			supply->u_volt_max, ret);

	return ret;
}

static inline int
_generic_set_opp_clk_only(struct device *dev, struct clk *clk,
			  unsigned long old_freq, unsigned long freq)
{
	int ret;

	ret = clk_set_rate(clk, freq);
	if (ret) {
		dev_err(dev, "%s: failed to set clock rate: %d\n", __func__,
			ret);
	}

	return ret;
}

static int _generic_set_opp(struct dev_pm_set_opp_data *data)
{
	struct dev_pm_opp_supply *old_supply = data->old_opp.supplies;
	struct dev_pm_opp_supply *new_supply = data->new_opp.supplies;
	unsigned long old_freq = data->old_opp.rate, freq = data->new_opp.rate;
	struct regulator *reg = data->regulators[0];
	struct device *dev= data->dev;
	int ret;

	/* This function only supports single regulator per device */
	if (WARN_ON(data->regulator_count > 1)) {
		dev_err(dev, "multiple regulators are not supported\n");
		return -EINVAL;
	}

	/* Scaling up? Scale voltage before frequency */
	if (freq > old_freq) {
		ret = _set_opp_voltage(dev, reg, new_supply);
		if (ret)
			goto restore_voltage;
	}

	/* Change frequency */
	ret = _generic_set_opp_clk_only(dev, data->clk, old_freq, freq);
	if (ret)
		goto restore_voltage;

	/* Scaling down? Scale voltage after frequency */
	if (freq < old_freq) {
		ret = _set_opp_voltage(dev, reg, new_supply);
		if (ret)
			goto restore_freq;
	}

	return 0;

restore_freq:
	if (_generic_set_opp_clk_only(dev, data->clk, freq, old_freq))
		dev_err(dev, "%s: failed to restore old-freq (%lu Hz)\n",
			__func__, old_freq);
restore_voltage:
	/* This shouldn't harm even if the voltages weren't updated earlier */
	if (old_supply->u_volt)
		_set_opp_voltage(dev, reg, old_supply);

	return ret;
}

/**
 * dev_pm_opp_set_rate() - Configure new OPP based on frequency
 * @dev:	 device for which we do this operation
 * @target_freq: frequency to achieve
 *
 * This configures the power-supplies and clock source to the levels specified
 * by the OPP corresponding to the target_freq.
 */
int dev_pm_opp_set_rate(struct device *dev, unsigned long target_freq)
{
	struct opp_table *opp_table;
	unsigned long freq, old_freq;
	int (*set_opp)(struct dev_pm_set_opp_data *data);
	struct dev_pm_opp *old_opp, *opp;
	struct regulator **regulators;
	struct dev_pm_set_opp_data *data;
	struct clk *clk;
	int ret, size;

	if (unlikely(!target_freq)) {
		dev_err(dev, "%s: Invalid target frequency %lu\n", __func__,
			target_freq);
		return -EINVAL;
	}

	opp_table = _find_opp_table(dev);
	if (IS_ERR(opp_table)) {
		dev_err(dev, "%s: device opp doesn't exist\n", __func__);
		return PTR_ERR(opp_table);
	}

	clk = opp_table->clk;
	if (IS_ERR(clk)) {
		dev_err(dev, "%s: No clock available for the device\n",
			__func__);
		ret = PTR_ERR(clk);
		goto put_opp_table;
	}

	freq = clk_round_rate(clk, target_freq);
	if ((long)freq <= 0)
		freq = target_freq;

	old_freq = clk_get_rate(clk);

	/* Return early if nothing to do */
	if (old_freq == freq) {
		dev_dbg(dev, "%s: old/new frequencies (%lu Hz) are same, nothing to do\n",
			__func__, freq);
		ret = 0;
		goto put_opp_table;
	}

	old_opp = _find_freq_ceil(opp_table, &old_freq);
	if (IS_ERR(old_opp)) {
		dev_err(dev, "%s: failed to find current OPP for freq %lu (%ld)\n",
			__func__, old_freq, PTR_ERR(old_opp));
	}

	opp = _find_freq_ceil(opp_table, &freq);
	if (IS_ERR(opp)) {
		ret = PTR_ERR(opp);
		dev_err(dev, "%s: failed to find OPP for freq %lu (%d)\n",
			__func__, freq, ret);
		goto put_old_opp;
	}

	dev_dbg(dev, "%s: switching OPP: %lu Hz --> %lu Hz\n", __func__,
		old_freq, freq);

	regulators = opp_table->regulators;

	/* Only frequency scaling */
	if (!regulators) {
		ret = _generic_set_opp_clk_only(dev, clk, old_freq, freq);
		goto put_opps;
	}

	if (opp_table->set_opp)
		set_opp = opp_table->set_opp;
	else
		set_opp = _generic_set_opp;

	data = opp_table->set_opp_data;
	data->regulators = regulators;
	data->regulator_count = opp_table->regulator_count;
	data->clk = clk;
	data->dev = dev;

	data->old_opp.rate = old_freq;
	size = sizeof(*opp->supplies) * opp_table->regulator_count;
	if (IS_ERR(old_opp))
		memset(data->old_opp.supplies, 0, size);
	else
		memcpy(data->old_opp.supplies, old_opp->supplies, size);

	data->new_opp.rate = freq;
	memcpy(data->new_opp.supplies, opp->supplies, size);

	ret = set_opp(data);

put_opps:
	dev_pm_opp_put(opp);
put_old_opp:
	if (!IS_ERR(old_opp))
		dev_pm_opp_put(old_opp);
put_opp_table:
	dev_pm_opp_put_opp_table(opp_table);
	return ret;
}
EXPORT_SYMBOL_GPL(dev_pm_opp_set_rate);

/* OPP-dev Helpers */
static void _remove_opp_dev(struct opp_device *opp_dev,
			    struct opp_table *opp_table)
{
	opp_debug_unregister(opp_dev, opp_table);
	list_del(&opp_dev->node);
	kfree(opp_dev);
}

struct opp_device *_add_opp_dev(const struct device *dev,
				struct opp_table *opp_table)
{
	struct opp_device *opp_dev;
	int ret;

	opp_dev = kzalloc(sizeof(*opp_dev), GFP_KERNEL);
	if (!opp_dev)
		return NULL;

	/* Initialize opp-dev */
	opp_dev->dev = dev;
	list_add(&opp_dev->node, &opp_table->dev_list);

	/* Create debugfs entries for the opp_table */
	ret = opp_debug_register(opp_dev, opp_table);
	if (ret)
		dev_err(dev, "%s: Failed to register opp debugfs (%d)\n",
			__func__, ret);

	return opp_dev;
}

static struct opp_table *_allocate_opp_table(struct device *dev)
{
	struct opp_table *opp_table;
	struct opp_device *opp_dev;
	int ret;

	/*
	 * Allocate a new OPP table. In the infrequent case where a new
	 * device is needed to be added, we pay this penalty.
	 */
	opp_table = kzalloc(sizeof(*opp_table), GFP_KERNEL);
	if (!opp_table)
		return NULL;

	INIT_LIST_HEAD(&opp_table->dev_list);

	opp_dev = _add_opp_dev(dev, opp_table);
	if (!opp_dev) {
		kfree(opp_table);
		return NULL;
	}

	_of_init_opp_table(opp_table, dev);

	/* Find clk for the device */
	opp_table->clk = clk_get(dev, NULL);
	if (IS_ERR(opp_table->clk)) {
		ret = PTR_ERR(opp_table->clk);
		if (ret != -EPROBE_DEFER)
			dev_dbg(dev, "%s: Couldn't find clock: %d\n", __func__,
				ret);
	}

	BLOCKING_INIT_NOTIFIER_HEAD(&opp_table->head);
	INIT_LIST_HEAD(&opp_table->opp_list);
	mutex_init(&opp_table->lock);
	kref_init(&opp_table->kref);

	/* Secure the device table modification */
	list_add(&opp_table->node, &opp_tables);
	return opp_table;
}

void _get_opp_table_kref(struct opp_table *opp_table)
{
	kref_get(&opp_table->kref);
}

struct opp_table *dev_pm_opp_get_opp_table(struct device *dev)
{
	struct opp_table *opp_table;

	/* Hold our table modification lock here */
	mutex_lock(&opp_table_lock);

	opp_table = _find_opp_table_unlocked(dev);
	if (!IS_ERR(opp_table))
		goto unlock;

	opp_table = _allocate_opp_table(dev);

unlock:
	mutex_unlock(&opp_table_lock);

	return opp_table;
}
EXPORT_SYMBOL_GPL(dev_pm_opp_get_opp_table);

static void _opp_table_kref_release(struct kref *kref)
{
	struct opp_table *opp_table = container_of(kref, struct opp_table, kref);
	struct opp_device *opp_dev;

	/* Release clk */
	if (!IS_ERR(opp_table->clk))
		clk_put(opp_table->clk);

	opp_dev = list_first_entry(&opp_table->dev_list, struct opp_device,
				   node);

	_remove_opp_dev(opp_dev, opp_table);

	/* dev_list must be empty now */
	WARN_ON(!list_empty(&opp_table->dev_list));

	mutex_destroy(&opp_table->lock);
	list_del(&opp_table->node);
	kfree(opp_table);

	mutex_unlock(&opp_table_lock);
}

void dev_pm_opp_put_opp_table(struct opp_table *opp_table)
{
	kref_put_mutex(&opp_table->kref, _opp_table_kref_release,
		       &opp_table_lock);
}
EXPORT_SYMBOL_GPL(dev_pm_opp_put_opp_table);

void _opp_free(struct dev_pm_opp *opp)
{
	kfree(opp);
}

static void _opp_kref_release(struct kref *kref)
{
	struct dev_pm_opp *opp = container_of(kref, struct dev_pm_opp, kref);
	struct opp_table *opp_table = opp->opp_table;

	/*
	 * Notify the changes in the availability of the operable
	 * frequency/voltage list.
	 */
	blocking_notifier_call_chain(&opp_table->head, OPP_EVENT_REMOVE, opp);
	opp_debug_remove_one(opp);
	list_del(&opp->node);
	kfree(opp);

	mutex_unlock(&opp_table->lock);
	dev_pm_opp_put_opp_table(opp_table);
}

static void dev_pm_opp_get(struct dev_pm_opp *opp)
{
	kref_get(&opp->kref);
}

void dev_pm_opp_put(struct dev_pm_opp *opp)
{
	kref_put_mutex(&opp->kref, _opp_kref_release, &opp->opp_table->lock);
}
EXPORT_SYMBOL_GPL(dev_pm_opp_put);

/**
 * dev_pm_opp_remove()  - Remove an OPP from OPP table
 * @dev:	device for which we do this operation
 * @freq:	OPP to remove with matching 'freq'
 *
 * This function removes an opp from the opp table.
 */
void dev_pm_opp_remove(struct device *dev, unsigned long freq)
{
	struct dev_pm_opp *opp;
	struct opp_table *opp_table;
	bool found = false;

	opp_table = _find_opp_table(dev);
	if (IS_ERR(opp_table))
		return;

	mutex_lock(&opp_table->lock);

	list_for_each_entry(opp, &opp_table->opp_list, node) {
		if (opp->rate == freq) {
			found = true;
			break;
		}
	}

	mutex_unlock(&opp_table->lock);

	if (found) {
		dev_pm_opp_put(opp);
	} else {
		dev_warn(dev, "%s: Couldn't find OPP with freq: %lu\n",
			 __func__, freq);
	}

	dev_pm_opp_put_opp_table(opp_table);
}
EXPORT_SYMBOL_GPL(dev_pm_opp_remove);

struct dev_pm_opp *_opp_allocate(struct opp_table *table)
{
	struct dev_pm_opp *opp;
	int count, supply_size;

	/* Allocate space for at least one supply */
	count = table->regulator_count ? table->regulator_count : 1;
	supply_size = sizeof(*opp->supplies) * count;

	/* allocate new OPP node and supplies structures */
	opp = kzalloc(sizeof(*opp) + supply_size, GFP_KERNEL);
	if (!opp)
		return NULL;

	/* Put the supplies at the end of the OPP structure as an empty array */
	opp->supplies = (struct dev_pm_opp_supply *)(opp + 1);
	INIT_LIST_HEAD(&opp->node);

	return opp;
}

static bool _opp_supported_by_regulators(struct dev_pm_opp *opp,
					 struct opp_table *opp_table)
{
	struct regulator *reg;
	int i;

	for (i = 0; i < opp_table->regulator_count; i++) {
		reg = opp_table->regulators[i];

		if (!regulator_is_supported_voltage(reg,
					opp->supplies[i].u_volt_min,
					opp->supplies[i].u_volt_max)) {
			pr_warn("%s: OPP minuV: %lu maxuV: %lu, not supported by regulator\n",
				__func__, opp->supplies[i].u_volt_min,
				opp->supplies[i].u_volt_max);
			return false;
		}
	}

	return true;
}

/*
 * Returns:
 * 0: On success. And appropriate error message for duplicate OPPs.
 * -EBUSY: For OPP with same freq/volt and is available. The callers of
 *  _opp_add() must return 0 if they receive -EBUSY from it. This is to make
 *  sure we don't print error messages unnecessarily if different parts of
 *  kernel try to initialize the OPP table.
 * -EEXIST: For OPP with same freq but different volt or is unavailable. This
 *  should be considered an error by the callers of _opp_add().
 */
int _opp_add(struct device *dev, struct dev_pm_opp *new_opp,
	     struct opp_table *opp_table)
{
	struct dev_pm_opp *opp;
	struct list_head *head;
	int ret;

	/*
	 * Insert new OPP in order of increasing frequency and discard if
	 * already present.
	 *
	 * Need to use &opp_table->opp_list in the condition part of the 'for'
	 * loop, don't replace it with head otherwise it will become an infinite
	 * loop.
	 */
	mutex_lock(&opp_table->lock);
	head = &opp_table->opp_list;

	list_for_each_entry(opp, &opp_table->opp_list, node) {
		if (new_opp->rate > opp->rate) {
			head = &opp->node;
			continue;
		}

		if (new_opp->rate < opp->rate)
			break;

		/* Duplicate OPPs */
		dev_warn(dev, "%s: duplicate OPPs detected. Existing: freq: %lu, volt: %lu, enabled: %d. New: freq: %lu, volt: %lu, enabled: %d\n",
			 __func__, opp->rate, opp->supplies[0].u_volt,
			 opp->available, new_opp->rate,
			 new_opp->supplies[0].u_volt, new_opp->available);

		/* Should we compare voltages for all regulators here ? */
		ret = opp->available &&
		      new_opp->supplies[0].u_volt == opp->supplies[0].u_volt ? -EBUSY : -EEXIST;

		mutex_unlock(&opp_table->lock);
		return ret;
	}

	list_add(&new_opp->node, head);
	mutex_unlock(&opp_table->lock);

	new_opp->opp_table = opp_table;
	kref_init(&new_opp->kref);

	/* Get a reference to the OPP table */
	_get_opp_table_kref(opp_table);

	ret = opp_debug_create_one(new_opp, opp_table);
	if (ret)
		dev_err(dev, "%s: Failed to register opp to debugfs (%d)\n",
			__func__, ret);

	if (!_opp_supported_by_regulators(new_opp, opp_table)) {
		new_opp->available = false;
		dev_warn(dev, "%s: OPP not supported by regulators (%lu)\n",
			 __func__, new_opp->rate);
	}

	return 0;
}

/**
 * _opp_add_v1() - Allocate a OPP based on v1 bindings.
 * @opp_table:	OPP table
 * @dev:	device for which we do this operation
 * @freq:	Frequency in Hz for this OPP
 * @u_volt:	Voltage in uVolts for this OPP
 * @dynamic:	Dynamically added OPPs.
 *
 * This function adds an opp definition to the opp table and returns status.
 * The opp is made available by default and it can be controlled using
 * dev_pm_opp_enable/disable functions and may be removed by dev_pm_opp_remove.
 *
 * NOTE: "dynamic" parameter impacts OPPs added by the dev_pm_opp_of_add_table
 * and freed by dev_pm_opp_of_remove_table.
 *
 * Return:
 * 0		On success OR
 *		Duplicate OPPs (both freq and volt are same) and opp->available
 * -EEXIST	Freq are same and volt are different OR
 *		Duplicate OPPs (both freq and volt are same) and !opp->available
 * -ENOMEM	Memory allocation failure
 */
int _opp_add_v1(struct opp_table *opp_table, struct device *dev,
		unsigned long freq, long u_volt, bool dynamic)
{
	struct dev_pm_opp *new_opp;
	unsigned long tol;
	int ret;

	new_opp = _opp_allocate(opp_table);
	if (!new_opp)
		return -ENOMEM;

	/* populate the opp table */
	new_opp->rate = freq;
	tol = u_volt * opp_table->voltage_tolerance_v1 / 100;
	new_opp->supplies[0].u_volt = u_volt;
	new_opp->supplies[0].u_volt_min = u_volt - tol;
	new_opp->supplies[0].u_volt_max = u_volt + tol;
	new_opp->available = true;
	new_opp->dynamic = dynamic;

	ret = _opp_add(dev, new_opp, opp_table);
	if (ret) {
		/* Don't return error for duplicate OPPs */
		if (ret == -EBUSY)
			ret = 0;
		goto free_opp;
	}

	/*
	 * Notify the changes in the availability of the operable
	 * frequency/voltage list.
	 */
	blocking_notifier_call_chain(&opp_table->head, OPP_EVENT_ADD, new_opp);
	return 0;

free_opp:
	_opp_free(new_opp);

	return ret;
}

/**
 * dev_pm_opp_set_supported_hw() - Set supported platforms
 * @dev: Device for which supported-hw has to be set.
 * @versions: Array of hierarchy of versions to match.
 * @count: Number of elements in the array.
 *
 * This is required only for the V2 bindings, and it enables a platform to
 * specify the hierarchy of versions it supports. OPP layer will then enable
 * OPPs, which are available for those versions, based on its 'opp-supported-hw'
 * property.
 */
struct opp_table *dev_pm_opp_set_supported_hw(struct device *dev,
			const u32 *versions, unsigned int count)
{
	struct opp_table *opp_table;
	int ret;

	opp_table = dev_pm_opp_get_opp_table(dev);
	if (!opp_table)
		return ERR_PTR(-ENOMEM);

	/* Make sure there are no concurrent readers while updating opp_table */
	WARN_ON(!list_empty(&opp_table->opp_list));

	/* Do we already have a version hierarchy associated with opp_table? */
	if (opp_table->supported_hw) {
		dev_err(dev, "%s: Already have supported hardware list\n",
			__func__);
		ret = -EBUSY;
		goto err;
	}

	opp_table->supported_hw = kmemdup(versions, count * sizeof(*versions),
					GFP_KERNEL);
	if (!opp_table->supported_hw) {
		ret = -ENOMEM;
		goto err;
	}

	opp_table->supported_hw_count = count;

	return opp_table;

err:
	dev_pm_opp_put_opp_table(opp_table);

	return ERR_PTR(ret);
}
EXPORT_SYMBOL_GPL(dev_pm_opp_set_supported_hw);

/**
 * dev_pm_opp_put_supported_hw() - Releases resources blocked for supported hw
 * @opp_table: OPP table returned by dev_pm_opp_set_supported_hw().
 *
 * This is required only for the V2 bindings, and is called for a matching
 * dev_pm_opp_set_supported_hw(). Until this is called, the opp_table structure
 * will not be freed.
 */
void dev_pm_opp_put_supported_hw(struct opp_table *opp_table)
{
	/* Make sure there are no concurrent readers while updating opp_table */
	WARN_ON(!list_empty(&opp_table->opp_list));

	if (!opp_table->supported_hw) {
		pr_err("%s: Doesn't have supported hardware list\n",
		       __func__);
		return;
	}

	kfree(opp_table->supported_hw);
	opp_table->supported_hw = NULL;
	opp_table->supported_hw_count = 0;

	dev_pm_opp_put_opp_table(opp_table);
}
EXPORT_SYMBOL_GPL(dev_pm_opp_put_supported_hw);

/**
 * dev_pm_opp_set_prop_name() - Set prop-extn name
 * @dev: Device for which the prop-name has to be set.
 * @name: name to postfix to properties.
 *
 * This is required only for the V2 bindings, and it enables a platform to
 * specify the extn to be used for certain property names. The properties to
 * which the extension will apply are opp-microvolt and opp-microamp. OPP core
 * should postfix the property name with -<name> while looking for them.
 */
struct opp_table *dev_pm_opp_set_prop_name(struct device *dev, const char *name)
{
	struct opp_table *opp_table;
	int ret;

	opp_table = dev_pm_opp_get_opp_table(dev);
	if (!opp_table)
		return ERR_PTR(-ENOMEM);

	/* Make sure there are no concurrent readers while updating opp_table */
	WARN_ON(!list_empty(&opp_table->opp_list));

	/* Do we already have a prop-name associated with opp_table? */
	if (opp_table->prop_name) {
		dev_err(dev, "%s: Already have prop-name %s\n", __func__,
			opp_table->prop_name);
		ret = -EBUSY;
		goto err;
	}

	opp_table->prop_name = kstrdup(name, GFP_KERNEL);
	if (!opp_table->prop_name) {
		ret = -ENOMEM;
		goto err;
	}

	return opp_table;

err:
	dev_pm_opp_put_opp_table(opp_table);

	return ERR_PTR(ret);
}
EXPORT_SYMBOL_GPL(dev_pm_opp_set_prop_name);

/**
 * dev_pm_opp_put_prop_name() - Releases resources blocked for prop-name
 * @opp_table: OPP table returned by dev_pm_opp_set_prop_name().
 *
 * This is required only for the V2 bindings, and is called for a matching
 * dev_pm_opp_set_prop_name(). Until this is called, the opp_table structure
 * will not be freed.
 */
void dev_pm_opp_put_prop_name(struct opp_table *opp_table)
{
	/* Make sure there are no concurrent readers while updating opp_table */
	WARN_ON(!list_empty(&opp_table->opp_list));

	if (!opp_table->prop_name) {
		pr_err("%s: Doesn't have a prop-name\n", __func__);
		return;
	}

	kfree(opp_table->prop_name);
	opp_table->prop_name = NULL;

	dev_pm_opp_put_opp_table(opp_table);
}
EXPORT_SYMBOL_GPL(dev_pm_opp_put_prop_name);

static int _allocate_set_opp_data(struct opp_table *opp_table)
{
	struct dev_pm_set_opp_data *data;
	int len, count = opp_table->regulator_count;

	if (WARN_ON(!count))
		return -EINVAL;

	/* space for set_opp_data */
	len = sizeof(*data);

	/* space for old_opp.supplies and new_opp.supplies */
	len += 2 * sizeof(struct dev_pm_opp_supply) * count;

	data = kzalloc(len, GFP_KERNEL);
	if (!data)
		return -ENOMEM;

	data->old_opp.supplies = (void *)(data + 1);
	data->new_opp.supplies = data->old_opp.supplies + count;

	opp_table->set_opp_data = data;

	return 0;
}

static void _free_set_opp_data(struct opp_table *opp_table)
{
	kfree(opp_table->set_opp_data);
	opp_table->set_opp_data = NULL;
}

/**
 * dev_pm_opp_set_regulators() - Set regulator names for the device
 * @dev: Device for which regulator name is being set.
 * @names: Array of pointers to the names of the regulator.
 * @count: Number of regulators.
 *
 * In order to support OPP switching, OPP layer needs to know the name of the
 * device's regulators, as the core would be required to switch voltages as
 * well.
 *
 * This must be called before any OPPs are initialized for the device.
 */
struct opp_table *dev_pm_opp_set_regulators(struct device *dev,
					    const char * const names[],
					    unsigned int count)
{
	struct opp_table *opp_table;
	struct regulator *reg;
	int ret, i;

	opp_table = dev_pm_opp_get_opp_table(dev);
	if (!opp_table)
		return ERR_PTR(-ENOMEM);

	/* This should be called before OPPs are initialized */
	if (WARN_ON(!list_empty(&opp_table->opp_list))) {
		ret = -EBUSY;
		goto err;
	}

	/* Already have regulators set */
	if (opp_table->regulators) {
		ret = -EBUSY;
		goto err;
	}

	opp_table->regulators = kmalloc_array(count,
					      sizeof(*opp_table->regulators),
					      GFP_KERNEL);
	if (!opp_table->regulators) {
		ret = -ENOMEM;
		goto err;
	}

	for (i = 0; i < count; i++) {
		reg = regulator_get_optional(dev, names[i]);
		if (IS_ERR(reg)) {
			ret = PTR_ERR(reg);
			if (ret != -EPROBE_DEFER)
				dev_err(dev, "%s: no regulator (%s) found: %d\n",
					__func__, names[i], ret);
			goto free_regulators;
		}

		opp_table->regulators[i] = reg;
	}

	opp_table->regulator_count = count;

	/* Allocate block only once to pass to set_opp() routines */
	ret = _allocate_set_opp_data(opp_table);
	if (ret)
		goto free_regulators;

	return opp_table;

free_regulators:
	while (i != 0)
		regulator_put(opp_table->regulators[--i]);

	kfree(opp_table->regulators);
	opp_table->regulators = NULL;
	opp_table->regulator_count = 0;
err:
	dev_pm_opp_put_opp_table(opp_table);

	return ERR_PTR(ret);
}
EXPORT_SYMBOL_GPL(dev_pm_opp_set_regulators);

/**
 * dev_pm_opp_put_regulators() - Releases resources blocked for regulator
 * @opp_table: OPP table returned from dev_pm_opp_set_regulators().
 */
void dev_pm_opp_put_regulators(struct opp_table *opp_table)
{
	int i;

	if (!opp_table->regulators) {
		pr_err("%s: Doesn't have regulators set\n", __func__);
		return;
	}

	/* Make sure there are no concurrent readers while updating opp_table */
	WARN_ON(!list_empty(&opp_table->opp_list));

	for (i = opp_table->regulator_count - 1; i >= 0; i--)
		regulator_put(opp_table->regulators[i]);

	_free_set_opp_data(opp_table);

	kfree(opp_table->regulators);
	opp_table->regulators = NULL;
	opp_table->regulator_count = 0;

	dev_pm_opp_put_opp_table(opp_table);
}
EXPORT_SYMBOL_GPL(dev_pm_opp_put_regulators);

/**
 * dev_pm_opp_register_set_opp_helper() - Register custom set OPP helper
 * @dev: Device for which the helper is getting registered.
 * @set_opp: Custom set OPP helper.
 *
 * This is useful to support complex platforms (like platforms with multiple
 * regulators per device), instead of the generic OPP set rate helper.
 *
 * This must be called before any OPPs are initialized for the device.
 */
struct opp_table *dev_pm_opp_register_set_opp_helper(struct device *dev,
			int (*set_opp)(struct dev_pm_set_opp_data *data))
{
	struct opp_table *opp_table;
	int ret;

	if (!set_opp)
		return ERR_PTR(-EINVAL);

	opp_table = dev_pm_opp_get_opp_table(dev);
	if (!opp_table)
		return ERR_PTR(-ENOMEM);

	/* This should be called before OPPs are initialized */
	if (WARN_ON(!list_empty(&opp_table->opp_list))) {
		ret = -EBUSY;
		goto err;
	}

	/* Already have custom set_opp helper */
	if (WARN_ON(opp_table->set_opp)) {
		ret = -EBUSY;
		goto err;
	}

	opp_table->set_opp = set_opp;

	return opp_table;

err:
	dev_pm_opp_put_opp_table(opp_table);

	return ERR_PTR(ret);
}
EXPORT_SYMBOL_GPL(dev_pm_opp_register_set_opp_helper);

/**
 * dev_pm_opp_register_put_opp_helper() - Releases resources blocked for
 *					   set_opp helper
 * @opp_table: OPP table returned from dev_pm_opp_register_set_opp_helper().
 *
 * Release resources blocked for platform specific set_opp helper.
 */
void dev_pm_opp_register_put_opp_helper(struct opp_table *opp_table)
{
	if (!opp_table->set_opp) {
		pr_err("%s: Doesn't have custom set_opp helper set\n",
		       __func__);
		return;
	}

	/* Make sure there are no concurrent readers while updating opp_table */
	WARN_ON(!list_empty(&opp_table->opp_list));

	opp_table->set_opp = NULL;

	dev_pm_opp_put_opp_table(opp_table);
}
EXPORT_SYMBOL_GPL(dev_pm_opp_register_put_opp_helper);

/**
 * dev_pm_opp_add()  - Add an OPP table from a table definitions
 * @dev:	device for which we do this operation
 * @freq:	Frequency in Hz for this OPP
 * @u_volt:	Voltage in uVolts for this OPP
 *
 * This function adds an opp definition to the opp table and returns status.
 * The opp is made available by default and it can be controlled using
 * dev_pm_opp_enable/disable functions.
 *
 * Return:
 * 0		On success OR
 *		Duplicate OPPs (both freq and volt are same) and opp->available
 * -EEXIST	Freq are same and volt are different OR
 *		Duplicate OPPs (both freq and volt are same) and !opp->available
 * -ENOMEM	Memory allocation failure
 */
int dev_pm_opp_add(struct device *dev, unsigned long freq, unsigned long u_volt)
{
	struct opp_table *opp_table;
	int ret;

	opp_table = dev_pm_opp_get_opp_table(dev);
	if (!opp_table)
		return -ENOMEM;

	ret = _opp_add_v1(opp_table, dev, freq, u_volt, true);

	dev_pm_opp_put_opp_table(opp_table);
	return ret;
}
EXPORT_SYMBOL_GPL(dev_pm_opp_add);

/**
 * _opp_set_availability() - helper to set the availability of an opp
 * @dev:		device for which we do this operation
 * @freq:		OPP frequency to modify availability
 * @availability_req:	availability status requested for this opp
 *
 * Set the availability of an OPP, opp_{enable,disable} share a common logic
 * which is isolated here.
 *
 * Return: -EINVAL for bad pointers, -ENOMEM if no memory available for the
 * copy operation, returns 0 if no modification was done OR modification was
 * successful.
 */
static int _opp_set_availability(struct device *dev, unsigned long freq,
				 bool availability_req)
{
	struct opp_table *opp_table;
	struct dev_pm_opp *tmp_opp, *opp = ERR_PTR(-ENODEV);
	int r = 0;

	/* Find the opp_table */
	opp_table = _find_opp_table(dev);
	if (IS_ERR(opp_table)) {
		r = PTR_ERR(opp_table);
		dev_warn(dev, "%s: Device OPP not found (%d)\n", __func__, r);
		return r;
	}

	mutex_lock(&opp_table->lock);

	/* Do we have the frequency? */
	list_for_each_entry(tmp_opp, &opp_table->opp_list, node) {
		if (tmp_opp->rate == freq) {
			opp = tmp_opp;
			break;
		}
	}

	if (IS_ERR(opp)) {
		r = PTR_ERR(opp);
		goto unlock;
	}

	/* Is update really needed? */
	if (opp->available == availability_req)
		goto unlock;

	opp->available = availability_req;

	/* Notify the change of the OPP availability */
	if (availability_req)
		blocking_notifier_call_chain(&opp_table->head, OPP_EVENT_ENABLE,
					     opp);
	else
		blocking_notifier_call_chain(&opp_table->head,
					     OPP_EVENT_DISABLE, opp);

unlock:
	mutex_unlock(&opp_table->lock);
	dev_pm_opp_put_opp_table(opp_table);
	return r;
}

/**
 * dev_pm_opp_enable() - Enable a specific OPP
 * @dev:	device for which we do this operation
 * @freq:	OPP frequency to enable
 *
 * Enables a provided opp. If the operation is valid, this returns 0, else the
 * corresponding error value. It is meant to be used for users an OPP available
 * after being temporarily made unavailable with dev_pm_opp_disable.
 *
 * Return: -EINVAL for bad pointers, -ENOMEM if no memory available for the
 * copy operation, returns 0 if no modification was done OR modification was
 * successful.
 */
int dev_pm_opp_enable(struct device *dev, unsigned long freq)
{
	return _opp_set_availability(dev, freq, true);
}
EXPORT_SYMBOL_GPL(dev_pm_opp_enable);

/**
 * dev_pm_opp_disable() - Disable a specific OPP
 * @dev:	device for which we do this operation
 * @freq:	OPP frequency to disable
 *
 * Disables a provided opp. If the operation is valid, this returns
 * 0, else the corresponding error value. It is meant to be a temporary
 * control by users to make this OPP not available until the circumstances are
 * right to make it available again (with a call to dev_pm_opp_enable).
 *
 * Return: -EINVAL for bad pointers, -ENOMEM if no memory available for the
 * copy operation, returns 0 if no modification was done OR modification was
 * successful.
 */
int dev_pm_opp_disable(struct device *dev, unsigned long freq)
{
	return _opp_set_availability(dev, freq, false);
}
EXPORT_SYMBOL_GPL(dev_pm_opp_disable);

/**
 * dev_pm_opp_register_notifier() - Register OPP notifier for the device
 * @dev:	Device for which notifier needs to be registered
 * @nb:		Notifier block to be registered
 *
 * Return: 0 on success or a negative error value.
 */
int dev_pm_opp_register_notifier(struct device *dev, struct notifier_block *nb)
{
	struct opp_table *opp_table;
	int ret;

	opp_table = _find_opp_table(dev);
	if (IS_ERR(opp_table))
		return PTR_ERR(opp_table);

	ret = blocking_notifier_chain_register(&opp_table->head, nb);

	dev_pm_opp_put_opp_table(opp_table);

	return ret;
}
EXPORT_SYMBOL(dev_pm_opp_register_notifier);

/**
 * dev_pm_opp_unregister_notifier() - Unregister OPP notifier for the device
 * @dev:	Device for which notifier needs to be unregistered
 * @nb:		Notifier block to be unregistered
 *
 * Return: 0 on success or a negative error value.
 */
int dev_pm_opp_unregister_notifier(struct device *dev,
				   struct notifier_block *nb)
{
	struct opp_table *opp_table;
	int ret;

	opp_table = _find_opp_table(dev);
	if (IS_ERR(opp_table))
		return PTR_ERR(opp_table);

	ret = blocking_notifier_chain_unregister(&opp_table->head, nb);

	dev_pm_opp_put_opp_table(opp_table);

	return ret;
}
EXPORT_SYMBOL(dev_pm_opp_unregister_notifier);

/*
 * Free OPPs either created using static entries present in DT or even the
 * dynamically added entries based on remove_all param.
 */
void _dev_pm_opp_remove_table(struct opp_table *opp_table, struct device *dev,
			      bool remove_all)
{
	struct dev_pm_opp *opp, *tmp;

	/* Find if opp_table manages a single device */
	if (list_is_singular(&opp_table->dev_list)) {
		/* Free static OPPs */
		list_for_each_entry_safe(opp, tmp, &opp_table->opp_list, node) {
			if (remove_all || !opp->dynamic)
				dev_pm_opp_put(opp);
		}
	} else {
		_remove_opp_dev(_find_opp_dev(dev, opp_table), opp_table);
	}
}

void _dev_pm_opp_find_and_remove_table(struct device *dev, bool remove_all)
{
	struct opp_table *opp_table;

	/* Check for existing table for 'dev' */
	opp_table = _find_opp_table(dev);
	if (IS_ERR(opp_table)) {
		int error = PTR_ERR(opp_table);

		if (error != -ENODEV)
			WARN(1, "%s: opp_table: %d\n",
			     IS_ERR_OR_NULL(dev) ?
					"Invalid device" : dev_name(dev),
			     error);
		return;
	}

	_dev_pm_opp_remove_table(opp_table, dev, remove_all);

	dev_pm_opp_put_opp_table(opp_table);
}

/**
 * dev_pm_opp_remove_table() - Free all OPPs associated with the device
 * @dev:	device pointer used to lookup OPP table.
 *
 * Free both OPPs created using static entries present in DT and the
 * dynamically added entries.
 */
void dev_pm_opp_remove_table(struct device *dev)
{
	_dev_pm_opp_find_and_remove_table(dev, true);
}
EXPORT_SYMBOL_GPL(dev_pm_opp_remove_table);<|MERGE_RESOLUTION|>--- conflicted
+++ resolved
@@ -161,19 +161,11 @@
 	opp_table = _find_opp_table(dev);
 	if (IS_ERR(opp_table))
 		return 0;
-<<<<<<< HEAD
 
 	clock_latency_ns = opp_table->clock_latency_ns_max;
 
 	dev_pm_opp_put_opp_table(opp_table);
 
-=======
-
-	clock_latency_ns = opp_table->clock_latency_ns_max;
-
-	dev_pm_opp_put_opp_table(opp_table);
-
->>>>>>> af22a610
 	return clock_latency_ns;
 }
 EXPORT_SYMBOL_GPL(dev_pm_opp_get_max_clock_latency);
