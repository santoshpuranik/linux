--- conflicted
+++ resolved
@@ -982,13 +982,8 @@
 	}
 
 	/* Break link with the SCSI command */
-<<<<<<< HEAD
-	CMD_SP(sc) = NULL;
-	CMD_FLAGS(sc) |= FNIC_IO_DONE;
-=======
 	fnic_priv(sc)->io_req = NULL;
 	fnic_priv(sc)->flags |= FNIC_IO_DONE;
->>>>>>> 4b0986a3
 
 	if (hdr_status != FCPIO_SUCCESS) {
 		atomic64_inc(&fnic_stats->io_stats.io_failures);
