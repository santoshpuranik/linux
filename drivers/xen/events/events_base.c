/*
 * Xen event channels
 *
 * Xen models interrupts with abstract event channels.  Because each
 * domain gets 1024 event channels, but NR_IRQ is not that large, we
 * must dynamically map irqs<->event channels.  The event channels
 * interface with the rest of the kernel by defining a xen interrupt
 * chip.  When an event is received, it is mapped to an irq and sent
 * through the normal interrupt processing path.
 *
 * There are four kinds of events which can be mapped to an event
 * channel:
 *
 * 1. Inter-domain notifications.  This includes all the virtual
 *    device events, since they're driven by front-ends in another domain
 *    (typically dom0).
 * 2. VIRQs, typically used for timers.  These are per-cpu events.
 * 3. IPIs.
 * 4. PIRQs - Hardware interrupts.
 *
 * Jeremy Fitzhardinge <jeremy@xensource.com>, XenSource Inc, 2007
 */

#define pr_fmt(fmt) "xen:" KBUILD_MODNAME ": " fmt

#include <linux/linkage.h>
#include <linux/interrupt.h>
#include <linux/irq.h>
#include <linux/moduleparam.h>
#include <linux/string.h>
#include <linux/bootmem.h>
#include <linux/slab.h>
#include <linux/irqnr.h>
#include <linux/pci.h>

#ifdef CONFIG_X86
#include <asm/desc.h>
#include <asm/ptrace.h>
#include <asm/irq.h>
#include <asm/io_apic.h>
#include <asm/i8259.h>
#include <asm/xen/pci.h>
#endif
#include <asm/sync_bitops.h>
#include <asm/xen/hypercall.h>
#include <asm/xen/hypervisor.h>
#include <xen/page.h>

#include <xen/xen.h>
#include <xen/hvm.h>
#include <xen/xen-ops.h>
#include <xen/events.h>
#include <xen/interface/xen.h>
#include <xen/interface/event_channel.h>
#include <xen/interface/hvm/hvm_op.h>
#include <xen/interface/hvm/params.h>
#include <xen/interface/physdev.h>
#include <xen/interface/sched.h>
#include <xen/interface/vcpu.h>
#include <asm/hw_irq.h>

#include "events_internal.h"

const struct evtchn_ops *evtchn_ops;

/*
 * This lock protects updates to the following mapping and reference-count
 * arrays. The lock does not need to be acquired to read the mapping tables.
 */
static DEFINE_MUTEX(irq_mapping_update_lock);

static LIST_HEAD(xen_irq_list_head);

/* IRQ <-> VIRQ mapping. */
static DEFINE_PER_CPU(int [NR_VIRQS], virq_to_irq) = {[0 ... NR_VIRQS-1] = -1};

/* IRQ <-> IPI mapping */
static DEFINE_PER_CPU(int [XEN_NR_IPIS], ipi_to_irq) = {[0 ... XEN_NR_IPIS-1] = -1};

int **evtchn_to_irq;
#ifdef CONFIG_X86
static unsigned long *pirq_eoi_map;
#endif
static bool (*pirq_needs_eoi)(unsigned irq);

#define EVTCHN_ROW(e)  (e / (PAGE_SIZE/sizeof(**evtchn_to_irq)))
#define EVTCHN_COL(e)  (e % (PAGE_SIZE/sizeof(**evtchn_to_irq)))
#define EVTCHN_PER_ROW (PAGE_SIZE / sizeof(**evtchn_to_irq))

/* Xen will never allocate port zero for any purpose. */
#define VALID_EVTCHN(chn)	((chn) != 0)

static struct irq_chip xen_dynamic_chip;
static struct irq_chip xen_percpu_chip;
static struct irq_chip xen_pirq_chip;
static void enable_dynirq(struct irq_data *data);
static void disable_dynirq(struct irq_data *data);

static void clear_evtchn_to_irq_row(unsigned row)
{
	unsigned col;

	for (col = 0; col < EVTCHN_PER_ROW; col++)
		evtchn_to_irq[row][col] = -1;
}

static void clear_evtchn_to_irq_all(void)
{
	unsigned row;

	for (row = 0; row < EVTCHN_ROW(xen_evtchn_max_channels()); row++) {
		if (evtchn_to_irq[row] == NULL)
			continue;
		clear_evtchn_to_irq_row(row);
	}
}

static int set_evtchn_to_irq(unsigned evtchn, unsigned irq)
{
	unsigned row;
	unsigned col;

	if (evtchn >= xen_evtchn_max_channels())
		return -EINVAL;

	row = EVTCHN_ROW(evtchn);
	col = EVTCHN_COL(evtchn);

	if (evtchn_to_irq[row] == NULL) {
		/* Unallocated irq entries return -1 anyway */
		if (irq == -1)
			return 0;

		evtchn_to_irq[row] = (int *)get_zeroed_page(GFP_KERNEL);
		if (evtchn_to_irq[row] == NULL)
			return -ENOMEM;

		clear_evtchn_to_irq_row(row);
	}

	evtchn_to_irq[EVTCHN_ROW(evtchn)][EVTCHN_COL(evtchn)] = irq;
	return 0;
}

int get_evtchn_to_irq(unsigned evtchn)
{
	if (evtchn >= xen_evtchn_max_channels())
		return -1;
	if (evtchn_to_irq[EVTCHN_ROW(evtchn)] == NULL)
		return -1;
	return evtchn_to_irq[EVTCHN_ROW(evtchn)][EVTCHN_COL(evtchn)];
}

/* Get info for IRQ */
struct irq_info *info_for_irq(unsigned irq)
{
	return irq_get_handler_data(irq);
}

/* Constructors for packed IRQ information. */
static int xen_irq_info_common_setup(struct irq_info *info,
				     unsigned irq,
				     enum xen_irq_type type,
				     unsigned evtchn,
				     unsigned short cpu)
{
	int ret;

	BUG_ON(info->type != IRQT_UNBOUND && info->type != type);

	info->type = type;
	info->irq = irq;
	info->evtchn = evtchn;
	info->cpu = cpu;

	ret = set_evtchn_to_irq(evtchn, irq);
	if (ret < 0)
		return ret;

	irq_clear_status_flags(irq, IRQ_NOREQUEST|IRQ_NOAUTOEN);

	return xen_evtchn_port_setup(info);
}

static int xen_irq_info_evtchn_setup(unsigned irq,
				     unsigned evtchn)
{
	struct irq_info *info = info_for_irq(irq);

	return xen_irq_info_common_setup(info, irq, IRQT_EVTCHN, evtchn, 0);
}

static int xen_irq_info_ipi_setup(unsigned cpu,
				  unsigned irq,
				  unsigned evtchn,
				  enum ipi_vector ipi)
{
	struct irq_info *info = info_for_irq(irq);

	info->u.ipi = ipi;

	per_cpu(ipi_to_irq, cpu)[ipi] = irq;

	return xen_irq_info_common_setup(info, irq, IRQT_IPI, evtchn, 0);
}

static int xen_irq_info_virq_setup(unsigned cpu,
				   unsigned irq,
				   unsigned evtchn,
				   unsigned virq)
{
	struct irq_info *info = info_for_irq(irq);

	info->u.virq = virq;

	per_cpu(virq_to_irq, cpu)[virq] = irq;

	return xen_irq_info_common_setup(info, irq, IRQT_VIRQ, evtchn, 0);
}

static int xen_irq_info_pirq_setup(unsigned irq,
				   unsigned evtchn,
				   unsigned pirq,
				   unsigned gsi,
				   uint16_t domid,
				   unsigned char flags)
{
	struct irq_info *info = info_for_irq(irq);

	info->u.pirq.pirq = pirq;
	info->u.pirq.gsi = gsi;
	info->u.pirq.domid = domid;
	info->u.pirq.flags = flags;

	return xen_irq_info_common_setup(info, irq, IRQT_PIRQ, evtchn, 0);
}

static void xen_irq_info_cleanup(struct irq_info *info)
{
	set_evtchn_to_irq(info->evtchn, -1);
	info->evtchn = 0;
}

/*
 * Accessors for packed IRQ information.
 */
unsigned int evtchn_from_irq(unsigned irq)
{
	if (unlikely(WARN(irq >= nr_irqs, "Invalid irq %d!\n", irq)))
		return 0;

	return info_for_irq(irq)->evtchn;
}

unsigned irq_from_evtchn(unsigned int evtchn)
{
	return get_evtchn_to_irq(evtchn);
}
EXPORT_SYMBOL_GPL(irq_from_evtchn);

int irq_from_virq(unsigned int cpu, unsigned int virq)
{
	return per_cpu(virq_to_irq, cpu)[virq];
}

static enum ipi_vector ipi_from_irq(unsigned irq)
{
	struct irq_info *info = info_for_irq(irq);

	BUG_ON(info == NULL);
	BUG_ON(info->type != IRQT_IPI);

	return info->u.ipi;
}

static unsigned virq_from_irq(unsigned irq)
{
	struct irq_info *info = info_for_irq(irq);

	BUG_ON(info == NULL);
	BUG_ON(info->type != IRQT_VIRQ);

	return info->u.virq;
}

static unsigned pirq_from_irq(unsigned irq)
{
	struct irq_info *info = info_for_irq(irq);

	BUG_ON(info == NULL);
	BUG_ON(info->type != IRQT_PIRQ);

	return info->u.pirq.pirq;
}

static enum xen_irq_type type_from_irq(unsigned irq)
{
	return info_for_irq(irq)->type;
}

unsigned cpu_from_irq(unsigned irq)
{
	return info_for_irq(irq)->cpu;
}

unsigned int cpu_from_evtchn(unsigned int evtchn)
{
	int irq = get_evtchn_to_irq(evtchn);
	unsigned ret = 0;

	if (irq != -1)
		ret = cpu_from_irq(irq);

	return ret;
}

#ifdef CONFIG_X86
static bool pirq_check_eoi_map(unsigned irq)
{
	return test_bit(pirq_from_irq(irq), pirq_eoi_map);
}
#endif

static bool pirq_needs_eoi_flag(unsigned irq)
{
	struct irq_info *info = info_for_irq(irq);
	BUG_ON(info->type != IRQT_PIRQ);

	return info->u.pirq.flags & PIRQ_NEEDS_EOI;
}

static void bind_evtchn_to_cpu(unsigned int chn, unsigned int cpu)
{
	int irq = get_evtchn_to_irq(chn);
	struct irq_info *info = info_for_irq(irq);

	BUG_ON(irq == -1);
#ifdef CONFIG_SMP
	cpumask_copy(irq_get_affinity_mask(irq), cpumask_of(cpu));
#endif
	xen_evtchn_port_bind_to_cpu(info, cpu);

	info->cpu = cpu;
}

static void xen_evtchn_mask_all(void)
{
	unsigned int evtchn;

	for (evtchn = 0; evtchn < xen_evtchn_nr_channels(); evtchn++)
		mask_evtchn(evtchn);
}

/**
 * notify_remote_via_irq - send event to remote end of event channel via irq
 * @irq: irq of event channel to send event to
 *
 * Unlike notify_remote_via_evtchn(), this is safe to use across
 * save/restore. Notifications on a broken connection are silently
 * dropped.
 */
void notify_remote_via_irq(int irq)
{
	int evtchn = evtchn_from_irq(irq);

	if (VALID_EVTCHN(evtchn))
		notify_remote_via_evtchn(evtchn);
}
EXPORT_SYMBOL_GPL(notify_remote_via_irq);

static void xen_irq_init(unsigned irq)
{
	struct irq_info *info;
#ifdef CONFIG_SMP
	/* By default all event channels notify CPU#0. */
	cpumask_copy(irq_get_affinity_mask(irq), cpumask_of(0));
#endif

	info = kzalloc(sizeof(*info), GFP_KERNEL);
	if (info == NULL)
		panic("Unable to allocate metadata for IRQ%d\n", irq);

	info->type = IRQT_UNBOUND;
	info->refcnt = -1;

	irq_set_handler_data(irq, info);

	list_add_tail(&info->list, &xen_irq_list_head);
}

static int __must_check xen_allocate_irqs_dynamic(int nvec)
{
	int i, irq = irq_alloc_descs(-1, 0, nvec, -1);

	if (irq >= 0) {
		for (i = 0; i < nvec; i++)
			xen_irq_init(irq + i);
	}

	return irq;
}

static inline int __must_check xen_allocate_irq_dynamic(void)
{

	return xen_allocate_irqs_dynamic(1);
}

static int __must_check xen_allocate_irq_gsi(unsigned gsi)
{
	int irq;

	/*
	 * A PV guest has no concept of a GSI (since it has no ACPI
	 * nor access to/knowledge of the physical APICs). Therefore
	 * all IRQs are dynamically allocated from the entire IRQ
	 * space.
	 */
	if (xen_pv_domain() && !xen_initial_domain())
		return xen_allocate_irq_dynamic();

	/* Legacy IRQ descriptors are already allocated by the arch. */
	if (gsi < nr_legacy_irqs())
		irq = gsi;
	else
		irq = irq_alloc_desc_at(gsi, -1);

	xen_irq_init(irq);

	return irq;
}

static void xen_free_irq(unsigned irq)
{
	struct irq_info *info = irq_get_handler_data(irq);

	if (WARN_ON(!info))
		return;

	list_del(&info->list);

	irq_set_handler_data(irq, NULL);

	WARN_ON(info->refcnt > 0);

	kfree(info);

	/* Legacy IRQ descriptors are managed by the arch. */
	if (irq < nr_legacy_irqs())
		return;

	irq_free_desc(irq);
}

static void xen_evtchn_close(unsigned int port)
{
	struct evtchn_close close;

	close.port = port;
	if (HYPERVISOR_event_channel_op(EVTCHNOP_close, &close) != 0)
		BUG();
}

static void pirq_query_unmask(int irq)
{
	struct physdev_irq_status_query irq_status;
	struct irq_info *info = info_for_irq(irq);

	BUG_ON(info->type != IRQT_PIRQ);

	irq_status.irq = pirq_from_irq(irq);
	if (HYPERVISOR_physdev_op(PHYSDEVOP_irq_status_query, &irq_status))
		irq_status.flags = 0;

	info->u.pirq.flags &= ~PIRQ_NEEDS_EOI;
	if (irq_status.flags & XENIRQSTAT_needs_eoi)
		info->u.pirq.flags |= PIRQ_NEEDS_EOI;
}

static void eoi_pirq(struct irq_data *data)
{
	int evtchn = evtchn_from_irq(data->irq);
	struct physdev_eoi eoi = { .irq = pirq_from_irq(data->irq) };
	int rc = 0;

	if (!VALID_EVTCHN(evtchn))
		return;

	if (unlikely(irqd_is_setaffinity_pending(data)) &&
	    likely(!irqd_irq_disabled(data))) {
		int masked = test_and_set_mask(evtchn);

		clear_evtchn(evtchn);

		irq_move_masked_irq(data);

		if (!masked)
			unmask_evtchn(evtchn);
	} else
		clear_evtchn(evtchn);

	if (pirq_needs_eoi(data->irq)) {
		rc = HYPERVISOR_physdev_op(PHYSDEVOP_eoi, &eoi);
		WARN_ON(rc);
	}
}

static void mask_ack_pirq(struct irq_data *data)
{
	disable_dynirq(data);
	eoi_pirq(data);
}

static unsigned int __startup_pirq(unsigned int irq)
{
	struct evtchn_bind_pirq bind_pirq;
	struct irq_info *info = info_for_irq(irq);
	int evtchn = evtchn_from_irq(irq);
	int rc;

	BUG_ON(info->type != IRQT_PIRQ);

	if (VALID_EVTCHN(evtchn))
		goto out;

	bind_pirq.pirq = pirq_from_irq(irq);
	/* NB. We are happy to share unless we are probing. */
	bind_pirq.flags = info->u.pirq.flags & PIRQ_SHAREABLE ?
					BIND_PIRQ__WILL_SHARE : 0;
	rc = HYPERVISOR_event_channel_op(EVTCHNOP_bind_pirq, &bind_pirq);
	if (rc != 0) {
		pr_warn("Failed to obtain physical IRQ %d\n", irq);
		return 0;
	}
	evtchn = bind_pirq.port;

	pirq_query_unmask(irq);

	rc = set_evtchn_to_irq(evtchn, irq);
	if (rc)
		goto err;

	info->evtchn = evtchn;
	bind_evtchn_to_cpu(evtchn, 0);

	rc = xen_evtchn_port_setup(info);
	if (rc)
		goto err;

out:
	unmask_evtchn(evtchn);
	eoi_pirq(irq_get_irq_data(irq));

	return 0;

err:
	pr_err("irq%d: Failed to set port to irq mapping (%d)\n", irq, rc);
	xen_evtchn_close(evtchn);
	return 0;
}

static unsigned int startup_pirq(struct irq_data *data)
{
	return __startup_pirq(data->irq);
}

static void shutdown_pirq(struct irq_data *data)
{
	unsigned int irq = data->irq;
	struct irq_info *info = info_for_irq(irq);
	unsigned evtchn = evtchn_from_irq(irq);

	BUG_ON(info->type != IRQT_PIRQ);

	if (!VALID_EVTCHN(evtchn))
		return;

	mask_evtchn(evtchn);
	xen_evtchn_close(evtchn);
	xen_irq_info_cleanup(info);
}

static void enable_pirq(struct irq_data *data)
{
	startup_pirq(data);
}

static void disable_pirq(struct irq_data *data)
{
	disable_dynirq(data);
}

int xen_irq_from_gsi(unsigned gsi)
{
	struct irq_info *info;

	list_for_each_entry(info, &xen_irq_list_head, list) {
		if (info->type != IRQT_PIRQ)
			continue;

		if (info->u.pirq.gsi == gsi)
			return info->irq;
	}

	return -1;
}
EXPORT_SYMBOL_GPL(xen_irq_from_gsi);

static void __unbind_from_irq(unsigned int irq)
{
	int evtchn = evtchn_from_irq(irq);
	struct irq_info *info = irq_get_handler_data(irq);

	if (info->refcnt > 0) {
		info->refcnt--;
		if (info->refcnt != 0)
			return;
	}

	if (VALID_EVTCHN(evtchn)) {
		unsigned int cpu = cpu_from_irq(irq);

		xen_evtchn_close(evtchn);

		switch (type_from_irq(irq)) {
		case IRQT_VIRQ:
			per_cpu(virq_to_irq, cpu)[virq_from_irq(irq)] = -1;
			break;
		case IRQT_IPI:
			per_cpu(ipi_to_irq, cpu)[ipi_from_irq(irq)] = -1;
			break;
		default:
			break;
		}

		xen_irq_info_cleanup(info);
	}

	BUG_ON(info_for_irq(irq)->type == IRQT_UNBOUND);

	xen_free_irq(irq);
}

/*
 * Do not make any assumptions regarding the relationship between the
 * IRQ number returned here and the Xen pirq argument.
 *
 * Note: We don't assign an event channel until the irq actually started
 * up.  Return an existing irq if we've already got one for the gsi.
 *
 * Shareable implies level triggered, not shareable implies edge
 * triggered here.
 */
int xen_bind_pirq_gsi_to_irq(unsigned gsi,
			     unsigned pirq, int shareable, char *name)
{
	int irq = -1;
	struct physdev_irq irq_op;
	int ret;

	mutex_lock(&irq_mapping_update_lock);

	irq = xen_irq_from_gsi(gsi);
	if (irq != -1) {
		pr_info("%s: returning irq %d for gsi %u\n",
			__func__, irq, gsi);
		goto out;
	}

	irq = xen_allocate_irq_gsi(gsi);
	if (irq < 0)
		goto out;

	irq_op.irq = irq;
	irq_op.vector = 0;

	/* Only the privileged domain can do this. For non-priv, the pcifront
	 * driver provides a PCI bus that does the call to do exactly
	 * this in the priv domain. */
	if (xen_initial_domain() &&
	    HYPERVISOR_physdev_op(PHYSDEVOP_alloc_irq_vector, &irq_op)) {
		xen_free_irq(irq);
		irq = -ENOSPC;
		goto out;
	}

	ret = xen_irq_info_pirq_setup(irq, 0, pirq, gsi, DOMID_SELF,
			       shareable ? PIRQ_SHAREABLE : 0);
	if (ret < 0) {
		__unbind_from_irq(irq);
		irq = ret;
		goto out;
	}

	pirq_query_unmask(irq);
	/* We try to use the handler with the appropriate semantic for the
	 * type of interrupt: if the interrupt is an edge triggered
	 * interrupt we use handle_edge_irq.
	 *
	 * On the other hand if the interrupt is level triggered we use
	 * handle_fasteoi_irq like the native code does for this kind of
	 * interrupts.
	 *
	 * Depending on the Xen version, pirq_needs_eoi might return true
	 * not only for level triggered interrupts but for edge triggered
	 * interrupts too. In any case Xen always honors the eoi mechanism,
	 * not injecting any more pirqs of the same kind if the first one
	 * hasn't received an eoi yet. Therefore using the fasteoi handler
	 * is the right choice either way.
	 */
	if (shareable)
		irq_set_chip_and_handler_name(irq, &xen_pirq_chip,
				handle_fasteoi_irq, name);
	else
		irq_set_chip_and_handler_name(irq, &xen_pirq_chip,
				handle_edge_irq, name);

out:
	mutex_unlock(&irq_mapping_update_lock);

	return irq;
}

#ifdef CONFIG_PCI_MSI
int xen_allocate_pirq_msi(struct pci_dev *dev, struct msi_desc *msidesc)
{
	int rc;
	struct physdev_get_free_pirq op_get_free_pirq;

	op_get_free_pirq.type = MAP_PIRQ_TYPE_MSI;
	rc = HYPERVISOR_physdev_op(PHYSDEVOP_get_free_pirq, &op_get_free_pirq);

	WARN_ONCE(rc == -ENOSYS,
		  "hypervisor does not support the PHYSDEVOP_get_free_pirq interface\n");

	return rc ? -1 : op_get_free_pirq.pirq;
}

int xen_bind_pirq_msi_to_irq(struct pci_dev *dev, struct msi_desc *msidesc,
			     int pirq, int nvec, const char *name, domid_t domid)
{
	int i, irq, ret;

	mutex_lock(&irq_mapping_update_lock);

	irq = xen_allocate_irqs_dynamic(nvec);
	if (irq < 0)
		goto out;

	for (i = 0; i < nvec; i++) {
		irq_set_chip_and_handler_name(irq + i, &xen_pirq_chip, handle_edge_irq, name);

		ret = xen_irq_info_pirq_setup(irq + i, 0, pirq + i, 0, domid,
					      i == 0 ? 0 : PIRQ_MSI_GROUP);
		if (ret < 0)
			goto error_irq;
	}

	ret = irq_set_msi_desc(irq, msidesc);
	if (ret < 0)
		goto error_irq;
out:
	mutex_unlock(&irq_mapping_update_lock);
	return irq;
error_irq:
	for (; i >= 0; i--)
		__unbind_from_irq(irq + i);
	mutex_unlock(&irq_mapping_update_lock);
	return ret;
}
#endif

int xen_destroy_irq(int irq)
{
	struct physdev_unmap_pirq unmap_irq;
	struct irq_info *info = info_for_irq(irq);
	int rc = -ENOENT;

	mutex_lock(&irq_mapping_update_lock);

	/*
	 * If trying to remove a vector in a MSI group different
	 * than the first one skip the PIRQ unmap unless this vector
	 * is the first one in the group.
	 */
	if (xen_initial_domain() && !(info->u.pirq.flags & PIRQ_MSI_GROUP)) {
		unmap_irq.pirq = info->u.pirq.pirq;
		unmap_irq.domid = info->u.pirq.domid;
		rc = HYPERVISOR_physdev_op(PHYSDEVOP_unmap_pirq, &unmap_irq);
		/* If another domain quits without making the pci_disable_msix
		 * call, the Xen hypervisor takes care of freeing the PIRQs
		 * (free_domain_pirqs).
		 */
		if ((rc == -ESRCH && info->u.pirq.domid != DOMID_SELF))
			pr_info("domain %d does not have %d anymore\n",
				info->u.pirq.domid, info->u.pirq.pirq);
		else if (rc) {
			pr_warn("unmap irq failed %d\n", rc);
			goto out;
		}
	}

	xen_free_irq(irq);

out:
	mutex_unlock(&irq_mapping_update_lock);
	return rc;
}

int xen_irq_from_pirq(unsigned pirq)
{
	int irq;

	struct irq_info *info;

	mutex_lock(&irq_mapping_update_lock);

	list_for_each_entry(info, &xen_irq_list_head, list) {
		if (info->type != IRQT_PIRQ)
			continue;
		irq = info->irq;
		if (info->u.pirq.pirq == pirq)
			goto out;
	}
	irq = -1;
out:
	mutex_unlock(&irq_mapping_update_lock);

	return irq;
}


int xen_pirq_from_irq(unsigned irq)
{
	return pirq_from_irq(irq);
}
EXPORT_SYMBOL_GPL(xen_pirq_from_irq);

int bind_evtchn_to_irq(unsigned int evtchn)
{
	int irq;
	int ret;

	if (evtchn >= xen_evtchn_max_channels())
		return -ENOMEM;

	mutex_lock(&irq_mapping_update_lock);

	irq = get_evtchn_to_irq(evtchn);

	if (irq == -1) {
		irq = xen_allocate_irq_dynamic();
		if (irq < 0)
			goto out;

		irq_set_chip_and_handler_name(irq, &xen_dynamic_chip,
					      handle_edge_irq, "event");

		ret = xen_irq_info_evtchn_setup(irq, evtchn);
		if (ret < 0) {
			__unbind_from_irq(irq);
			irq = ret;
			goto out;
		}
		/* New interdomain events are bound to VCPU 0. */
		bind_evtchn_to_cpu(evtchn, 0);
	} else {
		struct irq_info *info = info_for_irq(irq);
		WARN_ON(info == NULL || info->type != IRQT_EVTCHN);
	}

out:
	mutex_unlock(&irq_mapping_update_lock);

	return irq;
}
EXPORT_SYMBOL_GPL(bind_evtchn_to_irq);

static int bind_ipi_to_irq(unsigned int ipi, unsigned int cpu)
{
	struct evtchn_bind_ipi bind_ipi;
	int evtchn, irq;
	int ret;

	mutex_lock(&irq_mapping_update_lock);

	irq = per_cpu(ipi_to_irq, cpu)[ipi];

	if (irq == -1) {
		irq = xen_allocate_irq_dynamic();
		if (irq < 0)
			goto out;

		irq_set_chip_and_handler_name(irq, &xen_percpu_chip,
					      handle_percpu_irq, "ipi");

		bind_ipi.vcpu = xen_vcpu_nr(cpu);
		if (HYPERVISOR_event_channel_op(EVTCHNOP_bind_ipi,
						&bind_ipi) != 0)
			BUG();
		evtchn = bind_ipi.port;

		ret = xen_irq_info_ipi_setup(cpu, irq, evtchn, ipi);
		if (ret < 0) {
			__unbind_from_irq(irq);
			irq = ret;
			goto out;
		}
		bind_evtchn_to_cpu(evtchn, cpu);
	} else {
		struct irq_info *info = info_for_irq(irq);
		WARN_ON(info == NULL || info->type != IRQT_IPI);
	}

 out:
	mutex_unlock(&irq_mapping_update_lock);
	return irq;
}

int bind_interdomain_evtchn_to_irq(unsigned int remote_domain,
				   unsigned int remote_port)
{
	struct evtchn_bind_interdomain bind_interdomain;
	int err;

	bind_interdomain.remote_dom  = remote_domain;
	bind_interdomain.remote_port = remote_port;

	err = HYPERVISOR_event_channel_op(EVTCHNOP_bind_interdomain,
					  &bind_interdomain);

	return err ? : bind_evtchn_to_irq(bind_interdomain.local_port);
}
EXPORT_SYMBOL_GPL(bind_interdomain_evtchn_to_irq);

static int find_virq(unsigned int virq, unsigned int cpu)
{
	struct evtchn_status status;
	int port, rc = -ENOENT;

	memset(&status, 0, sizeof(status));
	for (port = 0; port < xen_evtchn_max_channels(); port++) {
		status.dom = DOMID_SELF;
		status.port = port;
		rc = HYPERVISOR_event_channel_op(EVTCHNOP_status, &status);
		if (rc < 0)
			continue;
		if (status.status != EVTCHNSTAT_virq)
			continue;
		if (status.u.virq == virq && status.vcpu == xen_vcpu_nr(cpu)) {
			rc = port;
			break;
		}
	}
	return rc;
}

/**
 * xen_evtchn_nr_channels - number of usable event channel ports
 *
 * This may be less than the maximum supported by the current
 * hypervisor ABI. Use xen_evtchn_max_channels() for the maximum
 * supported.
 */
unsigned xen_evtchn_nr_channels(void)
{
        return evtchn_ops->nr_channels();
}
EXPORT_SYMBOL_GPL(xen_evtchn_nr_channels);

int bind_virq_to_irq(unsigned int virq, unsigned int cpu, bool percpu)
{
	struct evtchn_bind_virq bind_virq;
	int evtchn, irq, ret;

	mutex_lock(&irq_mapping_update_lock);

	irq = per_cpu(virq_to_irq, cpu)[virq];

	if (irq == -1) {
		irq = xen_allocate_irq_dynamic();
		if (irq < 0)
			goto out;

		if (percpu)
			irq_set_chip_and_handler_name(irq, &xen_percpu_chip,
						      handle_percpu_irq, "virq");
		else
			irq_set_chip_and_handler_name(irq, &xen_dynamic_chip,
						      handle_edge_irq, "virq");

		bind_virq.virq = virq;
		bind_virq.vcpu = xen_vcpu_nr(cpu);
		ret = HYPERVISOR_event_channel_op(EVTCHNOP_bind_virq,
						&bind_virq);
		if (ret == 0)
			evtchn = bind_virq.port;
		else {
			if (ret == -EEXIST)
				ret = find_virq(virq, cpu);
			BUG_ON(ret < 0);
			evtchn = ret;
		}

		ret = xen_irq_info_virq_setup(cpu, irq, evtchn, virq);
		if (ret < 0) {
			__unbind_from_irq(irq);
			irq = ret;
			goto out;
		}

		bind_evtchn_to_cpu(evtchn, cpu);
	} else {
		struct irq_info *info = info_for_irq(irq);
		WARN_ON(info == NULL || info->type != IRQT_VIRQ);
	}

out:
	mutex_unlock(&irq_mapping_update_lock);

	return irq;
}

static void unbind_from_irq(unsigned int irq)
{
	mutex_lock(&irq_mapping_update_lock);
	__unbind_from_irq(irq);
	mutex_unlock(&irq_mapping_update_lock);
}

int bind_evtchn_to_irqhandler(unsigned int evtchn,
			      irq_handler_t handler,
			      unsigned long irqflags,
			      const char *devname, void *dev_id)
{
	int irq, retval;

	irq = bind_evtchn_to_irq(evtchn);
	if (irq < 0)
		return irq;
	retval = request_irq(irq, handler, irqflags, devname, dev_id);
	if (retval != 0) {
		unbind_from_irq(irq);
		return retval;
	}

	return irq;
}
EXPORT_SYMBOL_GPL(bind_evtchn_to_irqhandler);

int bind_interdomain_evtchn_to_irqhandler(unsigned int remote_domain,
					  unsigned int remote_port,
					  irq_handler_t handler,
					  unsigned long irqflags,
					  const char *devname,
					  void *dev_id)
{
	int irq, retval;

	irq = bind_interdomain_evtchn_to_irq(remote_domain, remote_port);
	if (irq < 0)
		return irq;

	retval = request_irq(irq, handler, irqflags, devname, dev_id);
	if (retval != 0) {
		unbind_from_irq(irq);
		return retval;
	}

	return irq;
}
EXPORT_SYMBOL_GPL(bind_interdomain_evtchn_to_irqhandler);

int bind_virq_to_irqhandler(unsigned int virq, unsigned int cpu,
			    irq_handler_t handler,
			    unsigned long irqflags, const char *devname, void *dev_id)
{
	int irq, retval;

	irq = bind_virq_to_irq(virq, cpu, irqflags & IRQF_PERCPU);
	if (irq < 0)
		return irq;
	retval = request_irq(irq, handler, irqflags, devname, dev_id);
	if (retval != 0) {
		unbind_from_irq(irq);
		return retval;
	}

	return irq;
}
EXPORT_SYMBOL_GPL(bind_virq_to_irqhandler);

int bind_ipi_to_irqhandler(enum ipi_vector ipi,
			   unsigned int cpu,
			   irq_handler_t handler,
			   unsigned long irqflags,
			   const char *devname,
			   void *dev_id)
{
	int irq, retval;

	irq = bind_ipi_to_irq(ipi, cpu);
	if (irq < 0)
		return irq;

	irqflags |= IRQF_NO_SUSPEND | IRQF_FORCE_RESUME | IRQF_EARLY_RESUME;
	retval = request_irq(irq, handler, irqflags, devname, dev_id);
	if (retval != 0) {
		unbind_from_irq(irq);
		return retval;
	}

	return irq;
}

void unbind_from_irqhandler(unsigned int irq, void *dev_id)
{
	struct irq_info *info = irq_get_handler_data(irq);

	if (WARN_ON(!info))
		return;
	free_irq(irq, dev_id);
	unbind_from_irq(irq);
}
EXPORT_SYMBOL_GPL(unbind_from_irqhandler);

/**
 * xen_set_irq_priority() - set an event channel priority.
 * @irq:irq bound to an event channel.
 * @priority: priority between XEN_IRQ_PRIORITY_MAX and XEN_IRQ_PRIORITY_MIN.
 */
int xen_set_irq_priority(unsigned irq, unsigned priority)
{
	struct evtchn_set_priority set_priority;

	set_priority.port = evtchn_from_irq(irq);
	set_priority.priority = priority;

	return HYPERVISOR_event_channel_op(EVTCHNOP_set_priority,
					   &set_priority);
}
EXPORT_SYMBOL_GPL(xen_set_irq_priority);

int evtchn_make_refcounted(unsigned int evtchn)
{
	int irq = get_evtchn_to_irq(evtchn);
	struct irq_info *info;

	if (irq == -1)
		return -ENOENT;

	info = irq_get_handler_data(irq);

	if (!info)
		return -ENOENT;

	WARN_ON(info->refcnt != -1);

	info->refcnt = 1;

	return 0;
}
EXPORT_SYMBOL_GPL(evtchn_make_refcounted);

int evtchn_get(unsigned int evtchn)
{
	int irq;
	struct irq_info *info;
	int err = -ENOENT;

	if (evtchn >= xen_evtchn_max_channels())
		return -EINVAL;

	mutex_lock(&irq_mapping_update_lock);

	irq = get_evtchn_to_irq(evtchn);
	if (irq == -1)
		goto done;

	info = irq_get_handler_data(irq);

	if (!info)
		goto done;

	err = -EINVAL;
	if (info->refcnt <= 0)
		goto done;

	info->refcnt++;
	err = 0;
 done:
	mutex_unlock(&irq_mapping_update_lock);

	return err;
}
EXPORT_SYMBOL_GPL(evtchn_get);

void evtchn_put(unsigned int evtchn)
{
	int irq = get_evtchn_to_irq(evtchn);
	if (WARN_ON(irq == -1))
		return;
	unbind_from_irq(irq);
}
EXPORT_SYMBOL_GPL(evtchn_put);

void xen_send_IPI_one(unsigned int cpu, enum ipi_vector vector)
{
	int irq;

#ifdef CONFIG_X86
	if (unlikely(vector == XEN_NMI_VECTOR)) {
		int rc =  HYPERVISOR_vcpu_op(VCPUOP_send_nmi, xen_vcpu_nr(cpu),
					     NULL);
		if (rc < 0)
			printk(KERN_WARNING "Sending nmi to CPU%d failed (rc:%d)\n", cpu, rc);
		return;
	}
#endif
	irq = per_cpu(ipi_to_irq, cpu)[vector];
	BUG_ON(irq < 0);
	notify_remote_via_irq(irq);
}

static DEFINE_PER_CPU(unsigned, xed_nesting_count);

static void __xen_evtchn_do_upcall(void)
{
	struct vcpu_info *vcpu_info = __this_cpu_read(xen_vcpu);
	int cpu = get_cpu();
	unsigned count;

	do {
		vcpu_info->evtchn_upcall_pending = 0;

		if (__this_cpu_inc_return(xed_nesting_count) - 1)
			goto out;

		xen_evtchn_handle_events(cpu);

		BUG_ON(!irqs_disabled());

		count = __this_cpu_read(xed_nesting_count);
		__this_cpu_write(xed_nesting_count, 0);
	} while (count != 1 || vcpu_info->evtchn_upcall_pending);

out:

	put_cpu();
}

void xen_evtchn_do_upcall(struct pt_regs *regs)
{
	struct pt_regs *old_regs = set_irq_regs(regs);

	irq_enter();
#ifdef CONFIG_X86
	inc_irq_stat(irq_hv_callback_count);
#endif

	__xen_evtchn_do_upcall();

	irq_exit();
	set_irq_regs(old_regs);
}

void xen_hvm_evtchn_do_upcall(void)
{
	__xen_evtchn_do_upcall();
}
EXPORT_SYMBOL_GPL(xen_hvm_evtchn_do_upcall);

/* Rebind a new event channel to an existing irq. */
void rebind_evtchn_irq(int evtchn, int irq)
{
	struct irq_info *info = info_for_irq(irq);

	if (WARN_ON(!info))
		return;

	/* Make sure the irq is masked, since the new event channel
	   will also be masked. */
	disable_irq(irq);

	mutex_lock(&irq_mapping_update_lock);

	/* After resume the irq<->evtchn mappings are all cleared out */
	BUG_ON(get_evtchn_to_irq(evtchn) != -1);
	/* Expect irq to have been bound before,
	   so there should be a proper type */
	BUG_ON(info->type == IRQT_UNBOUND);

	(void)xen_irq_info_evtchn_setup(irq, evtchn);

	mutex_unlock(&irq_mapping_update_lock);

        bind_evtchn_to_cpu(evtchn, info->cpu);
	/* This will be deferred until interrupt is processed */
	irq_set_affinity(irq, cpumask_of(info->cpu));

	/* Unmask the event channel. */
	enable_irq(irq);
}

/* Rebind an evtchn so that it gets delivered to a specific cpu */
int xen_rebind_evtchn_to_cpu(int evtchn, unsigned tcpu)
{
	struct evtchn_bind_vcpu bind_vcpu;
	int masked;

	if (!VALID_EVTCHN(evtchn))
		return -1;

	if (!xen_support_evtchn_rebind())
		return -1;

	/* Send future instances of this interrupt to other vcpu. */
	bind_vcpu.port = evtchn;
	bind_vcpu.vcpu = xen_vcpu_nr(tcpu);

	/*
	 * Mask the event while changing the VCPU binding to prevent
	 * it being delivered on an unexpected VCPU.
	 */
	masked = test_and_set_mask(evtchn);

	/*
	 * If this fails, it usually just indicates that we're dealing with a
	 * virq or IPI channel, which don't actually need to be rebound. Ignore
	 * it, but don't do the xenlinux-level rebind in that case.
	 */
	if (HYPERVISOR_event_channel_op(EVTCHNOP_bind_vcpu, &bind_vcpu) >= 0)
		bind_evtchn_to_cpu(evtchn, tcpu);

	if (!masked)
		unmask_evtchn(evtchn);

	return 0;
}
EXPORT_SYMBOL_GPL(xen_rebind_evtchn_to_cpu);

static int set_affinity_irq(struct irq_data *data, const struct cpumask *dest,
			    bool force)
{
	unsigned tcpu = cpumask_first_and(dest, cpu_online_mask);
	int ret = rebind_irq_to_cpu(data->irq, tcpu);

<<<<<<< HEAD
	if (!ret)
		irq_data_update_effective_affinity(data, cpumask_of(tcpu));

	return ret;
=======
	return xen_rebind_evtchn_to_cpu(evtchn_from_irq(data->irq), tcpu);
>>>>>>> c54590ca
}

static void enable_dynirq(struct irq_data *data)
{
	int evtchn = evtchn_from_irq(data->irq);

	if (VALID_EVTCHN(evtchn))
		unmask_evtchn(evtchn);
}

static void disable_dynirq(struct irq_data *data)
{
	int evtchn = evtchn_from_irq(data->irq);

	if (VALID_EVTCHN(evtchn))
		mask_evtchn(evtchn);
}

static void ack_dynirq(struct irq_data *data)
{
	int evtchn = evtchn_from_irq(data->irq);

	if (!VALID_EVTCHN(evtchn))
		return;

	if (unlikely(irqd_is_setaffinity_pending(data)) &&
	    likely(!irqd_irq_disabled(data))) {
		int masked = test_and_set_mask(evtchn);

		clear_evtchn(evtchn);

		irq_move_masked_irq(data);

		if (!masked)
			unmask_evtchn(evtchn);
	} else
		clear_evtchn(evtchn);
}

static void mask_ack_dynirq(struct irq_data *data)
{
	disable_dynirq(data);
	ack_dynirq(data);
}

static int retrigger_dynirq(struct irq_data *data)
{
	unsigned int evtchn = evtchn_from_irq(data->irq);
	int masked;

	if (!VALID_EVTCHN(evtchn))
		return 0;

	masked = test_and_set_mask(evtchn);
	set_evtchn(evtchn);
	if (!masked)
		unmask_evtchn(evtchn);

	return 1;
}

static void restore_pirqs(void)
{
	int pirq, rc, irq, gsi;
	struct physdev_map_pirq map_irq;
	struct irq_info *info;

	list_for_each_entry(info, &xen_irq_list_head, list) {
		if (info->type != IRQT_PIRQ)
			continue;

		pirq = info->u.pirq.pirq;
		gsi = info->u.pirq.gsi;
		irq = info->irq;

		/* save/restore of PT devices doesn't work, so at this point the
		 * only devices present are GSI based emulated devices */
		if (!gsi)
			continue;

		map_irq.domid = DOMID_SELF;
		map_irq.type = MAP_PIRQ_TYPE_GSI;
		map_irq.index = gsi;
		map_irq.pirq = pirq;

		rc = HYPERVISOR_physdev_op(PHYSDEVOP_map_pirq, &map_irq);
		if (rc) {
			pr_warn("xen map irq failed gsi=%d irq=%d pirq=%d rc=%d\n",
				gsi, irq, pirq, rc);
			xen_free_irq(irq);
			continue;
		}

		printk(KERN_DEBUG "xen: --> irq=%d, pirq=%d\n", irq, map_irq.pirq);

		__startup_pirq(irq);
	}
}

static void restore_cpu_virqs(unsigned int cpu)
{
	struct evtchn_bind_virq bind_virq;
	int virq, irq, evtchn;

	for (virq = 0; virq < NR_VIRQS; virq++) {
		if ((irq = per_cpu(virq_to_irq, cpu)[virq]) == -1)
			continue;

		BUG_ON(virq_from_irq(irq) != virq);

		/* Get a new binding from Xen. */
		bind_virq.virq = virq;
		bind_virq.vcpu = xen_vcpu_nr(cpu);
		if (HYPERVISOR_event_channel_op(EVTCHNOP_bind_virq,
						&bind_virq) != 0)
			BUG();
		evtchn = bind_virq.port;

		/* Record the new mapping. */
		(void)xen_irq_info_virq_setup(cpu, irq, evtchn, virq);
		bind_evtchn_to_cpu(evtchn, cpu);
	}
}

static void restore_cpu_ipis(unsigned int cpu)
{
	struct evtchn_bind_ipi bind_ipi;
	int ipi, irq, evtchn;

	for (ipi = 0; ipi < XEN_NR_IPIS; ipi++) {
		if ((irq = per_cpu(ipi_to_irq, cpu)[ipi]) == -1)
			continue;

		BUG_ON(ipi_from_irq(irq) != ipi);

		/* Get a new binding from Xen. */
		bind_ipi.vcpu = xen_vcpu_nr(cpu);
		if (HYPERVISOR_event_channel_op(EVTCHNOP_bind_ipi,
						&bind_ipi) != 0)
			BUG();
		evtchn = bind_ipi.port;

		/* Record the new mapping. */
		(void)xen_irq_info_ipi_setup(cpu, irq, evtchn, ipi);
		bind_evtchn_to_cpu(evtchn, cpu);
	}
}

/* Clear an irq's pending state, in preparation for polling on it */
void xen_clear_irq_pending(int irq)
{
	int evtchn = evtchn_from_irq(irq);

	if (VALID_EVTCHN(evtchn))
		clear_evtchn(evtchn);
}
EXPORT_SYMBOL(xen_clear_irq_pending);
void xen_set_irq_pending(int irq)
{
	int evtchn = evtchn_from_irq(irq);

	if (VALID_EVTCHN(evtchn))
		set_evtchn(evtchn);
}

bool xen_test_irq_pending(int irq)
{
	int evtchn = evtchn_from_irq(irq);
	bool ret = false;

	if (VALID_EVTCHN(evtchn))
		ret = test_evtchn(evtchn);

	return ret;
}

/* Poll waiting for an irq to become pending with timeout.  In the usual case,
 * the irq will be disabled so it won't deliver an interrupt. */
void xen_poll_irq_timeout(int irq, u64 timeout)
{
	evtchn_port_t evtchn = evtchn_from_irq(irq);

	if (VALID_EVTCHN(evtchn)) {
		struct sched_poll poll;

		poll.nr_ports = 1;
		poll.timeout = timeout;
		set_xen_guest_handle(poll.ports, &evtchn);

		if (HYPERVISOR_sched_op(SCHEDOP_poll, &poll) != 0)
			BUG();
	}
}
EXPORT_SYMBOL(xen_poll_irq_timeout);
/* Poll waiting for an irq to become pending.  In the usual case, the
 * irq will be disabled so it won't deliver an interrupt. */
void xen_poll_irq(int irq)
{
	xen_poll_irq_timeout(irq, 0 /* no timeout */);
}

/* Check whether the IRQ line is shared with other guests. */
int xen_test_irq_shared(int irq)
{
	struct irq_info *info = info_for_irq(irq);
	struct physdev_irq_status_query irq_status;

	if (WARN_ON(!info))
		return -ENOENT;

	irq_status.irq = info->u.pirq.pirq;

	if (HYPERVISOR_physdev_op(PHYSDEVOP_irq_status_query, &irq_status))
		return 0;
	return !(irq_status.flags & XENIRQSTAT_shared);
}
EXPORT_SYMBOL_GPL(xen_test_irq_shared);

void xen_irq_resume(void)
{
	unsigned int cpu;
	struct irq_info *info;

	/* New event-channel space is not 'live' yet. */
	xen_evtchn_mask_all();
	xen_evtchn_resume();

	/* No IRQ <-> event-channel mappings. */
	list_for_each_entry(info, &xen_irq_list_head, list)
		info->evtchn = 0; /* zap event-channel binding */

	clear_evtchn_to_irq_all();

	for_each_possible_cpu(cpu) {
		restore_cpu_virqs(cpu);
		restore_cpu_ipis(cpu);
	}

	restore_pirqs();
}

static struct irq_chip xen_dynamic_chip __read_mostly = {
	.name			= "xen-dyn",

	.irq_disable		= disable_dynirq,
	.irq_mask		= disable_dynirq,
	.irq_unmask		= enable_dynirq,

	.irq_ack		= ack_dynirq,
	.irq_mask_ack		= mask_ack_dynirq,

	.irq_set_affinity	= set_affinity_irq,
	.irq_retrigger		= retrigger_dynirq,
};

static struct irq_chip xen_pirq_chip __read_mostly = {
	.name			= "xen-pirq",

	.irq_startup		= startup_pirq,
	.irq_shutdown		= shutdown_pirq,
	.irq_enable		= enable_pirq,
	.irq_disable		= disable_pirq,

	.irq_mask		= disable_dynirq,
	.irq_unmask		= enable_dynirq,

	.irq_ack		= eoi_pirq,
	.irq_eoi		= eoi_pirq,
	.irq_mask_ack		= mask_ack_pirq,

	.irq_set_affinity	= set_affinity_irq,

	.irq_retrigger		= retrigger_dynirq,
};

static struct irq_chip xen_percpu_chip __read_mostly = {
	.name			= "xen-percpu",

	.irq_disable		= disable_dynirq,
	.irq_mask		= disable_dynirq,
	.irq_unmask		= enable_dynirq,

	.irq_ack		= ack_dynirq,
};

int xen_set_callback_via(uint64_t via)
{
	struct xen_hvm_param a;
	a.domid = DOMID_SELF;
	a.index = HVM_PARAM_CALLBACK_IRQ;
	a.value = via;
	return HYPERVISOR_hvm_op(HVMOP_set_param, &a);
}
EXPORT_SYMBOL_GPL(xen_set_callback_via);

#ifdef CONFIG_XEN_PVHVM
/* Vector callbacks are better than PCI interrupts to receive event
 * channel notifications because we can receive vector callbacks on any
 * vcpu and we don't need PCI support or APIC interactions. */
void xen_callback_vector(void)
{
	int rc;
	uint64_t callback_via;

	if (xen_have_vector_callback) {
		callback_via = HVM_CALLBACK_VECTOR(HYPERVISOR_CALLBACK_VECTOR);
		rc = xen_set_callback_via(callback_via);
		if (rc) {
			pr_err("Request for Xen HVM callback vector failed\n");
			xen_have_vector_callback = 0;
			return;
		}
		pr_info("Xen HVM callback vector for event delivery is enabled\n");
		/* in the restore case the vector has already been allocated */
		if (!test_bit(HYPERVISOR_CALLBACK_VECTOR, used_vectors))
			alloc_intr_gate(HYPERVISOR_CALLBACK_VECTOR,
					xen_hvm_callback_vector);
	}
}
#else
void xen_callback_vector(void) {}
#endif

#undef MODULE_PARAM_PREFIX
#define MODULE_PARAM_PREFIX "xen."

static bool fifo_events = true;
module_param(fifo_events, bool, 0);

void __init xen_init_IRQ(void)
{
	int ret = -EINVAL;

	if (fifo_events)
		ret = xen_evtchn_fifo_init();
	if (ret < 0)
		xen_evtchn_2l_init();

	evtchn_to_irq = kcalloc(EVTCHN_ROW(xen_evtchn_max_channels()),
				sizeof(*evtchn_to_irq), GFP_KERNEL);
	BUG_ON(!evtchn_to_irq);

	/* No event channels are 'live' right now. */
	xen_evtchn_mask_all();

	pirq_needs_eoi = pirq_needs_eoi_flag;

#ifdef CONFIG_X86
	if (xen_pv_domain()) {
		irq_ctx_init(smp_processor_id());
		if (xen_initial_domain())
			pci_xen_initial_domain();
	}
	if (xen_feature(XENFEAT_hvm_callback_vector))
		xen_callback_vector();

	if (xen_hvm_domain()) {
		native_init_IRQ();
		/* pci_xen_hvm_init must be called after native_init_IRQ so that
		 * __acpi_register_gsi can point at the right function */
		pci_xen_hvm_init();
	} else {
		int rc;
		struct physdev_pirq_eoi_gmfn eoi_gmfn;

		pirq_eoi_map = (void *)__get_free_page(GFP_KERNEL|__GFP_ZERO);
		eoi_gmfn.gmfn = virt_to_gfn(pirq_eoi_map);
		rc = HYPERVISOR_physdev_op(PHYSDEVOP_pirq_eoi_gmfn_v2, &eoi_gmfn);
		if (rc != 0) {
			free_page((unsigned long) pirq_eoi_map);
			pirq_eoi_map = NULL;
		} else
			pirq_needs_eoi = pirq_check_eoi_map;
	}
#endif
}<|MERGE_RESOLUTION|>--- conflicted
+++ resolved
@@ -1343,16 +1343,12 @@
 			    bool force)
 {
 	unsigned tcpu = cpumask_first_and(dest, cpu_online_mask);
-	int ret = rebind_irq_to_cpu(data->irq, tcpu);
-
-<<<<<<< HEAD
+	int ret = xen_rebind_evtchn_to_cpu(evtchn_from_irq(data->irq), tcpu);
+
 	if (!ret)
 		irq_data_update_effective_affinity(data, cpumask_of(tcpu));
 
 	return ret;
-=======
-	return xen_rebind_evtchn_to_cpu(evtchn_from_irq(data->irq), tcpu);
->>>>>>> c54590ca
 }
 
 static void enable_dynirq(struct irq_data *data)
