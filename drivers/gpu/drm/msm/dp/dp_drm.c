// SPDX-License-Identifier: GPL-2.0-only
/*
 * Copyright (c) 2017-2020, The Linux Foundation. All rights reserved.
 */

#include <drm/drm_atomic_helper.h>
#include <drm/drm_atomic.h>
#include <drm/drm_bridge.h>
#include <drm/drm_bridge_connector.h>
#include <drm/drm_crtc.h>

#include "msm_drv.h"
#include "msm_kms.h"
#include "dp_drm.h"

/**
 * dp_bridge_detect - callback to determine if connector is connected
 * @bridge: Pointer to drm bridge structure
 * Returns: Bridge's 'is connected' status
 */
static enum drm_connector_status dp_bridge_detect(struct drm_bridge *bridge)
{
	struct msm_dp *dp;

	dp = to_dp_bridge(bridge)->dp_display;

	drm_dbg_dp(dp->drm_dev, "is_connected = %s\n",
		(dp->is_connected) ? "true" : "false");

	return (dp->is_connected) ? connector_status_connected :
					connector_status_disconnected;
}

/**
 * dp_bridge_get_modes - callback to add drm modes via drm_mode_probed_add()
 * @bridge: Poiner to drm bridge
 * @connector: Pointer to drm connector structure
 * Returns: Number of modes added
 */
static int dp_bridge_get_modes(struct drm_bridge *bridge, struct drm_connector *connector)
{
	int rc = 0;
	struct msm_dp *dp;

	if (!connector)
		return 0;

	dp = to_dp_bridge(bridge)->dp_display;

	/* pluggable case assumes EDID is read when HPD */
	if (dp->is_connected) {
		rc = dp_display_get_modes(dp);
		if (rc <= 0) {
			DRM_ERROR("failed to get DP sink modes, rc=%d\n", rc);
			return rc;
		}
	} else {
		drm_dbg_dp(connector->dev, "No sink connected\n");
	}
	return rc;
}

<<<<<<< HEAD
/**
 * dp_connector_mode_valid - callback to determine if specified mode is valid
 * @connector: Pointer to drm connector structure
 * @mode: Pointer to drm mode structure
 * Returns: Validity status for specified mode
 */
static enum drm_mode_status dp_connector_mode_valid(
		struct drm_connector *connector,
		struct drm_display_mode *mode)
{
	struct msm_dp *dp_disp;

	dp_disp = to_dp_connector(connector)->dp_display;

	if ((dp_disp->max_pclk_khz <= 0) ||
			(dp_disp->max_pclk_khz > DP_MAX_PIXEL_CLK_KHZ) ||
			(mode->clock > dp_disp->max_pclk_khz))
		return MODE_BAD;

	return dp_display_validate_mode(dp_disp, mode->clock);
}

static const struct drm_connector_funcs dp_connector_funcs = {
	.detect = dp_connector_detect,
	.fill_modes = drm_helper_probe_single_connector_modes,
	.destroy = drm_connector_cleanup,
	.reset = drm_atomic_helper_connector_reset,
	.atomic_duplicate_state = drm_atomic_helper_connector_duplicate_state,
	.atomic_destroy_state = drm_atomic_helper_connector_destroy_state,
};

static const struct drm_connector_helper_funcs dp_connector_helper_funcs = {
	.get_modes = dp_connector_get_modes,
	.mode_valid = dp_connector_mode_valid,
};

/* connector initialization */
struct drm_connector *dp_drm_connector_init(struct msm_dp *dp_display)
{
	struct drm_connector *connector = NULL;
	struct dp_connector *dp_connector;
	int ret;

	dp_connector = devm_kzalloc(dp_display->drm_dev->dev,
					sizeof(*dp_connector),
					GFP_KERNEL);
	if (!dp_connector)
		return ERR_PTR(-ENOMEM);

	dp_connector->dp_display = dp_display;

	connector = &dp_connector->base;

	ret = drm_connector_init(dp_display->drm_dev, connector,
			&dp_connector_funcs,
			dp_display->connector_type);
	if (ret)
		return ERR_PTR(ret);

	drm_connector_helper_add(connector, &dp_connector_helper_funcs);

	/*
	 * Enable HPD to let hpd event is handled when cable is connected.
	 */
	connector->polled = DRM_CONNECTOR_POLL_HPD;

	drm_connector_attach_encoder(connector, dp_display->encoder);

	return connector;
}

static void dp_bridge_mode_set(struct drm_bridge *drm_bridge,
				const struct drm_display_mode *mode,
				const struct drm_display_mode *adjusted_mode)
{
	struct msm_dp_bridge *dp_bridge = to_dp_display(drm_bridge);
	struct msm_dp *dp_display = dp_bridge->dp_display;

	msm_dp_display_mode_set(dp_display, drm_bridge->encoder, mode, adjusted_mode);
}

static void dp_bridge_enable(struct drm_bridge *drm_bridge)
{
	struct msm_dp_bridge *dp_bridge = to_dp_display(drm_bridge);
	struct msm_dp *dp_display = dp_bridge->dp_display;

	msm_dp_display_enable(dp_display, drm_bridge->encoder);
}

static void dp_bridge_disable(struct drm_bridge *drm_bridge)
{
	struct msm_dp_bridge *dp_bridge = to_dp_display(drm_bridge);
	struct msm_dp *dp_display = dp_bridge->dp_display;

	msm_dp_display_pre_disable(dp_display, drm_bridge->encoder);
}

static void dp_bridge_post_disable(struct drm_bridge *drm_bridge)
{
	struct msm_dp_bridge *dp_bridge = to_dp_display(drm_bridge);
	struct msm_dp *dp_display = dp_bridge->dp_display;

	msm_dp_display_disable(dp_display, drm_bridge->encoder);
}

=======
>>>>>>> 88084a3d
static const struct drm_bridge_funcs dp_bridge_ops = {
	.enable       = dp_bridge_enable,
	.disable      = dp_bridge_disable,
	.post_disable = dp_bridge_post_disable,
	.mode_set     = dp_bridge_mode_set,
	.mode_valid   = dp_bridge_mode_valid,
	.get_modes    = dp_bridge_get_modes,
	.detect       = dp_bridge_detect,
};

struct drm_bridge *dp_bridge_init(struct msm_dp *dp_display, struct drm_device *dev,
			struct drm_encoder *encoder)
{
	int rc;
	struct msm_dp_bridge *dp_bridge;
	struct drm_bridge *bridge;

	dp_bridge = devm_kzalloc(dev->dev, sizeof(*dp_bridge), GFP_KERNEL);
	if (!dp_bridge)
		return ERR_PTR(-ENOMEM);

	dp_bridge->dp_display = dp_display;

	bridge = &dp_bridge->bridge;
	bridge->funcs = &dp_bridge_ops;
	bridge->type = dp_display->connector_type;

	/*
	 * Many ops only make sense for DP. Why?
	 * - Detect/HPD are used by DRM to know if a display is _physically_
	 *   there, not whether the display is powered on / finished initting.
	 *   On eDP we assume the display is always there because you can't
	 *   know until power is applied. If we don't implement the ops DRM will
	 *   assume our display is always there.
	 * - Currently eDP mode reading is driven by the panel driver. This
	 *   allows the panel driver to properly power itself on to read the
	 *   modes.
	 */
	if (!dp_display->is_edp) {
		bridge->ops =
			DRM_BRIDGE_OP_DETECT |
			DRM_BRIDGE_OP_HPD |
			DRM_BRIDGE_OP_MODES;
	}

	drm_bridge_add(bridge);

	rc = drm_bridge_attach(encoder, bridge, NULL, DRM_BRIDGE_ATTACH_NO_CONNECTOR);
	if (rc) {
		DRM_ERROR("failed to attach bridge, rc=%d\n", rc);
		drm_bridge_remove(bridge);

		return ERR_PTR(rc);
	}

	if (dp_display->next_bridge) {
		rc = drm_bridge_attach(dp_display->encoder,
					dp_display->next_bridge, bridge,
					DRM_BRIDGE_ATTACH_NO_CONNECTOR);
		if (rc < 0) {
			DRM_ERROR("failed to attach panel bridge: %d\n", rc);
			drm_bridge_remove(bridge);
			return ERR_PTR(rc);
		}
	}

	return bridge;
}

/* connector initialization */
struct drm_connector *dp_drm_connector_init(struct msm_dp *dp_display)
{
	struct drm_connector *connector = NULL;

	connector = drm_bridge_connector_init(dp_display->drm_dev, dp_display->encoder);
	if (IS_ERR(connector))
		return connector;

	drm_connector_attach_encoder(connector, dp_display->encoder);

	return connector;
}<|MERGE_RESOLUTION|>--- conflicted
+++ resolved
@@ -60,114 +60,6 @@
 	return rc;
 }
 
-<<<<<<< HEAD
-/**
- * dp_connector_mode_valid - callback to determine if specified mode is valid
- * @connector: Pointer to drm connector structure
- * @mode: Pointer to drm mode structure
- * Returns: Validity status for specified mode
- */
-static enum drm_mode_status dp_connector_mode_valid(
-		struct drm_connector *connector,
-		struct drm_display_mode *mode)
-{
-	struct msm_dp *dp_disp;
-
-	dp_disp = to_dp_connector(connector)->dp_display;
-
-	if ((dp_disp->max_pclk_khz <= 0) ||
-			(dp_disp->max_pclk_khz > DP_MAX_PIXEL_CLK_KHZ) ||
-			(mode->clock > dp_disp->max_pclk_khz))
-		return MODE_BAD;
-
-	return dp_display_validate_mode(dp_disp, mode->clock);
-}
-
-static const struct drm_connector_funcs dp_connector_funcs = {
-	.detect = dp_connector_detect,
-	.fill_modes = drm_helper_probe_single_connector_modes,
-	.destroy = drm_connector_cleanup,
-	.reset = drm_atomic_helper_connector_reset,
-	.atomic_duplicate_state = drm_atomic_helper_connector_duplicate_state,
-	.atomic_destroy_state = drm_atomic_helper_connector_destroy_state,
-};
-
-static const struct drm_connector_helper_funcs dp_connector_helper_funcs = {
-	.get_modes = dp_connector_get_modes,
-	.mode_valid = dp_connector_mode_valid,
-};
-
-/* connector initialization */
-struct drm_connector *dp_drm_connector_init(struct msm_dp *dp_display)
-{
-	struct drm_connector *connector = NULL;
-	struct dp_connector *dp_connector;
-	int ret;
-
-	dp_connector = devm_kzalloc(dp_display->drm_dev->dev,
-					sizeof(*dp_connector),
-					GFP_KERNEL);
-	if (!dp_connector)
-		return ERR_PTR(-ENOMEM);
-
-	dp_connector->dp_display = dp_display;
-
-	connector = &dp_connector->base;
-
-	ret = drm_connector_init(dp_display->drm_dev, connector,
-			&dp_connector_funcs,
-			dp_display->connector_type);
-	if (ret)
-		return ERR_PTR(ret);
-
-	drm_connector_helper_add(connector, &dp_connector_helper_funcs);
-
-	/*
-	 * Enable HPD to let hpd event is handled when cable is connected.
-	 */
-	connector->polled = DRM_CONNECTOR_POLL_HPD;
-
-	drm_connector_attach_encoder(connector, dp_display->encoder);
-
-	return connector;
-}
-
-static void dp_bridge_mode_set(struct drm_bridge *drm_bridge,
-				const struct drm_display_mode *mode,
-				const struct drm_display_mode *adjusted_mode)
-{
-	struct msm_dp_bridge *dp_bridge = to_dp_display(drm_bridge);
-	struct msm_dp *dp_display = dp_bridge->dp_display;
-
-	msm_dp_display_mode_set(dp_display, drm_bridge->encoder, mode, adjusted_mode);
-}
-
-static void dp_bridge_enable(struct drm_bridge *drm_bridge)
-{
-	struct msm_dp_bridge *dp_bridge = to_dp_display(drm_bridge);
-	struct msm_dp *dp_display = dp_bridge->dp_display;
-
-	msm_dp_display_enable(dp_display, drm_bridge->encoder);
-}
-
-static void dp_bridge_disable(struct drm_bridge *drm_bridge)
-{
-	struct msm_dp_bridge *dp_bridge = to_dp_display(drm_bridge);
-	struct msm_dp *dp_display = dp_bridge->dp_display;
-
-	msm_dp_display_pre_disable(dp_display, drm_bridge->encoder);
-}
-
-static void dp_bridge_post_disable(struct drm_bridge *drm_bridge)
-{
-	struct msm_dp_bridge *dp_bridge = to_dp_display(drm_bridge);
-	struct msm_dp *dp_display = dp_bridge->dp_display;
-
-	msm_dp_display_disable(dp_display, drm_bridge->encoder);
-}
-
-=======
->>>>>>> 88084a3d
 static const struct drm_bridge_funcs dp_bridge_ops = {
 	.enable       = dp_bridge_enable,
 	.disable      = dp_bridge_disable,
