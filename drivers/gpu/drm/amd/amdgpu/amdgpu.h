/*
 * Copyright 2008 Advanced Micro Devices, Inc.
 * Copyright 2008 Red Hat Inc.
 * Copyright 2009 Jerome Glisse.
 *
 * Permission is hereby granted, free of charge, to any person obtaining a
 * copy of this software and associated documentation files (the "Software"),
 * to deal in the Software without restriction, including without limitation
 * the rights to use, copy, modify, merge, publish, distribute, sublicense,
 * and/or sell copies of the Software, and to permit persons to whom the
 * Software is furnished to do so, subject to the following conditions:
 *
 * The above copyright notice and this permission notice shall be included in
 * all copies or substantial portions of the Software.
 *
 * THE SOFTWARE IS PROVIDED "AS IS", WITHOUT WARRANTY OF ANY KIND, EXPRESS OR
 * IMPLIED, INCLUDING BUT NOT LIMITED TO THE WARRANTIES OF MERCHANTABILITY,
 * FITNESS FOR A PARTICULAR PURPOSE AND NONINFRINGEMENT.  IN NO EVENT SHALL
 * THE COPYRIGHT HOLDER(S) OR AUTHOR(S) BE LIABLE FOR ANY CLAIM, DAMAGES OR
 * OTHER LIABILITY, WHETHER IN AN ACTION OF CONTRACT, TORT OR OTHERWISE,
 * ARISING FROM, OUT OF OR IN CONNECTION WITH THE SOFTWARE OR THE USE OR
 * OTHER DEALINGS IN THE SOFTWARE.
 *
 * Authors: Dave Airlie
 *          Alex Deucher
 *          Jerome Glisse
 */
#ifndef __AMDGPU_H__
#define __AMDGPU_H__

#ifdef pr_fmt
#undef pr_fmt
#endif

#define pr_fmt(fmt) "amdgpu: " fmt

#ifdef dev_fmt
#undef dev_fmt
#endif

#define dev_fmt(fmt) "amdgpu: " fmt

#include "amdgpu_ctx.h"

#include <linux/atomic.h>
#include <linux/wait.h>
#include <linux/list.h>
#include <linux/kref.h>
#include <linux/rbtree.h>
#include <linux/hashtable.h>
#include <linux/dma-fence.h>
#include <linux/pci.h>
#include <linux/aer.h>

#include <drm/ttm/ttm_bo_api.h>
#include <drm/ttm/ttm_bo_driver.h>
#include <drm/ttm/ttm_placement.h>
#include <drm/ttm/ttm_execbuf_util.h>

#include <drm/amdgpu_drm.h>
#include <drm/drm_gem.h>
#include <drm/drm_ioctl.h>
#include <drm/gpu_scheduler.h>

#include <kgd_kfd_interface.h>
#include "dm_pp_interface.h"
#include "kgd_pp_interface.h"

#include "amd_shared.h"
#include "amdgpu_mode.h"
#include "amdgpu_ih.h"
#include "amdgpu_irq.h"
#include "amdgpu_ucode.h"
#include "amdgpu_ttm.h"
#include "amdgpu_psp.h"
#include "amdgpu_gds.h"
#include "amdgpu_sync.h"
#include "amdgpu_ring.h"
#include "amdgpu_vm.h"
#include "amdgpu_dpm.h"
#include "amdgpu_acp.h"
#include "amdgpu_uvd.h"
#include "amdgpu_vce.h"
#include "amdgpu_vcn.h"
#include "amdgpu_jpeg.h"
#include "amdgpu_mn.h"
#include "amdgpu_gmc.h"
#include "amdgpu_gfx.h"
#include "amdgpu_sdma.h"
#include "amdgpu_nbio.h"
#include "amdgpu_hdp.h"
#include "amdgpu_dm.h"
#include "amdgpu_virt.h"
#include "amdgpu_csa.h"
#include "amdgpu_gart.h"
#include "amdgpu_debugfs.h"
#include "amdgpu_job.h"
#include "amdgpu_bo_list.h"
#include "amdgpu_gem.h"
#include "amdgpu_doorbell.h"
#include "amdgpu_amdkfd.h"
#include "amdgpu_smu.h"
#include "amdgpu_discovery.h"
#include "amdgpu_mes.h"
#include "amdgpu_umc.h"
#include "amdgpu_mmhub.h"
#include "amdgpu_gfxhub.h"
#include "amdgpu_df.h"
#include "amdgpu_smuio.h"
#include "amdgpu_fdinfo.h"
#include "amdgpu_mca.h"

#define MAX_GPU_INSTANCE		16

struct amdgpu_gpu_instance
{
	struct amdgpu_device		*adev;
	int				mgpu_fan_enabled;
};

struct amdgpu_mgpu_info
{
	struct amdgpu_gpu_instance	gpu_ins[MAX_GPU_INSTANCE];
	struct mutex			mutex;
	uint32_t			num_gpu;
	uint32_t			num_dgpu;
	uint32_t			num_apu;

	/* delayed reset_func for XGMI configuration if necessary */
	struct delayed_work		delayed_reset_work;
	bool				pending_reset;
};

enum amdgpu_ss {
	AMDGPU_SS_DRV_LOAD,
	AMDGPU_SS_DEV_D0,
	AMDGPU_SS_DEV_D3,
	AMDGPU_SS_DRV_UNLOAD
};

struct amdgpu_watchdog_timer
{
	bool timeout_fatal_disable;
	uint32_t period; /* maxCycles = (1 << period), the number of cycles before a timeout */
};

#define AMDGPU_MAX_TIMEOUT_PARAM_LENGTH	256

/*
 * Modules parameters.
 */
extern int amdgpu_modeset;
extern int amdgpu_vram_limit;
extern int amdgpu_vis_vram_limit;
extern int amdgpu_gart_size;
extern int amdgpu_gtt_size;
extern int amdgpu_moverate;
extern int amdgpu_benchmarking;
extern int amdgpu_testing;
extern int amdgpu_audio;
extern int amdgpu_disp_priority;
extern int amdgpu_hw_i2c;
extern int amdgpu_pcie_gen2;
extern int amdgpu_msi;
extern char amdgpu_lockup_timeout[AMDGPU_MAX_TIMEOUT_PARAM_LENGTH];
extern int amdgpu_dpm;
extern int amdgpu_fw_load_type;
extern int amdgpu_aspm;
extern int amdgpu_runtime_pm;
extern uint amdgpu_ip_block_mask;
extern int amdgpu_bapm;
extern int amdgpu_deep_color;
extern int amdgpu_vm_size;
extern int amdgpu_vm_block_size;
extern int amdgpu_vm_fragment_size;
extern int amdgpu_vm_fault_stop;
extern int amdgpu_vm_debug;
extern int amdgpu_vm_update_mode;
extern int amdgpu_exp_hw_support;
extern int amdgpu_dc;
extern int amdgpu_sched_jobs;
extern int amdgpu_sched_hw_submission;
extern uint amdgpu_pcie_gen_cap;
extern uint amdgpu_pcie_lane_cap;
extern uint amdgpu_cg_mask;
extern uint amdgpu_pg_mask;
extern uint amdgpu_sdma_phase_quantum;
extern char *amdgpu_disable_cu;
extern char *amdgpu_virtual_display;
extern uint amdgpu_pp_feature_mask;
extern uint amdgpu_force_long_training;
extern int amdgpu_job_hang_limit;
extern int amdgpu_lbpw;
extern int amdgpu_compute_multipipe;
extern int amdgpu_gpu_recovery;
extern int amdgpu_emu_mode;
extern uint amdgpu_smu_memory_pool_size;
extern int amdgpu_smu_pptable_id;
extern uint amdgpu_dc_feature_mask;
extern uint amdgpu_freesync_vid_mode;
extern uint amdgpu_dc_debug_mask;
extern uint amdgpu_dm_abm_level;
extern int amdgpu_backlight;
extern struct amdgpu_mgpu_info mgpu_info;
extern int amdgpu_ras_enable;
extern uint amdgpu_ras_mask;
extern int amdgpu_bad_page_threshold;
extern bool amdgpu_ignore_bad_page_threshold;
extern struct amdgpu_watchdog_timer amdgpu_watchdog_timer;
extern int amdgpu_async_gfx_ring;
extern int amdgpu_mcbp;
extern int amdgpu_discovery;
extern int amdgpu_mes;
extern int amdgpu_noretry;
extern int amdgpu_force_asic_type;
extern int amdgpu_smartshift_bias;
#ifdef CONFIG_HSA_AMD
extern int sched_policy;
extern bool debug_evictions;
extern bool no_system_mem_limit;
#else
static const int __maybe_unused sched_policy = KFD_SCHED_POLICY_HWS;
static const bool __maybe_unused debug_evictions; /* = false */
static const bool __maybe_unused no_system_mem_limit;
#endif

extern int amdgpu_tmz;
extern int amdgpu_reset_method;

#ifdef CONFIG_DRM_AMDGPU_SI
extern int amdgpu_si_support;
#endif
#ifdef CONFIG_DRM_AMDGPU_CIK
extern int amdgpu_cik_support;
#endif
extern int amdgpu_num_kcq;

#define AMDGPU_VM_MAX_NUM_CTX			4096
#define AMDGPU_SG_THRESHOLD			(256*1024*1024)
#define AMDGPU_DEFAULT_GTT_SIZE_MB		3072ULL /* 3GB by default */
#define AMDGPU_WAIT_IDLE_TIMEOUT_IN_MS	        3000
#define AMDGPU_MAX_USEC_TIMEOUT			100000	/* 100 ms */
#define AMDGPU_FENCE_JIFFIES_TIMEOUT		(HZ / 2)
#define AMDGPU_DEBUGFS_MAX_COMPONENTS		32
#define AMDGPUFB_CONN_LIMIT			4
#define AMDGPU_BIOS_NUM_SCRATCH			16

#define AMDGPU_VBIOS_VGA_ALLOCATION		(9 * 1024 * 1024) /* reserve 8MB for vga emulator and 1 MB for FB */

/* hard reset data */
#define AMDGPU_ASIC_RESET_DATA                  0x39d5e86b

/* reset flags */
#define AMDGPU_RESET_GFX			(1 << 0)
#define AMDGPU_RESET_COMPUTE			(1 << 1)
#define AMDGPU_RESET_DMA			(1 << 2)
#define AMDGPU_RESET_CP				(1 << 3)
#define AMDGPU_RESET_GRBM			(1 << 4)
#define AMDGPU_RESET_DMA1			(1 << 5)
#define AMDGPU_RESET_RLC			(1 << 6)
#define AMDGPU_RESET_SEM			(1 << 7)
#define AMDGPU_RESET_IH				(1 << 8)
#define AMDGPU_RESET_VMC			(1 << 9)
#define AMDGPU_RESET_MC				(1 << 10)
#define AMDGPU_RESET_DISPLAY			(1 << 11)
#define AMDGPU_RESET_UVD			(1 << 12)
#define AMDGPU_RESET_VCE			(1 << 13)
#define AMDGPU_RESET_VCE1			(1 << 14)

/* max cursor sizes (in pixels) */
#define CIK_CURSOR_WIDTH 128
#define CIK_CURSOR_HEIGHT 128

/* smasrt shift bias level limits */
#define AMDGPU_SMARTSHIFT_MAX_BIAS (100)
#define AMDGPU_SMARTSHIFT_MIN_BIAS (-100)

struct amdgpu_device;
struct amdgpu_ib;
struct amdgpu_cs_parser;
struct amdgpu_job;
struct amdgpu_irq_src;
struct amdgpu_fpriv;
struct amdgpu_bo_va_mapping;
struct kfd_vm_fault_info;
struct amdgpu_hive_info;
struct amdgpu_reset_context;
struct amdgpu_reset_control;

enum amdgpu_cp_irq {
	AMDGPU_CP_IRQ_GFX_ME0_PIPE0_EOP = 0,
	AMDGPU_CP_IRQ_GFX_ME0_PIPE1_EOP,
	AMDGPU_CP_IRQ_COMPUTE_MEC1_PIPE0_EOP,
	AMDGPU_CP_IRQ_COMPUTE_MEC1_PIPE1_EOP,
	AMDGPU_CP_IRQ_COMPUTE_MEC1_PIPE2_EOP,
	AMDGPU_CP_IRQ_COMPUTE_MEC1_PIPE3_EOP,
	AMDGPU_CP_IRQ_COMPUTE_MEC2_PIPE0_EOP,
	AMDGPU_CP_IRQ_COMPUTE_MEC2_PIPE1_EOP,
	AMDGPU_CP_IRQ_COMPUTE_MEC2_PIPE2_EOP,
	AMDGPU_CP_IRQ_COMPUTE_MEC2_PIPE3_EOP,

	AMDGPU_CP_IRQ_LAST
};

enum amdgpu_thermal_irq {
	AMDGPU_THERMAL_IRQ_LOW_TO_HIGH = 0,
	AMDGPU_THERMAL_IRQ_HIGH_TO_LOW,

	AMDGPU_THERMAL_IRQ_LAST
};

enum amdgpu_kiq_irq {
	AMDGPU_CP_KIQ_IRQ_DRIVER0 = 0,
	AMDGPU_CP_KIQ_IRQ_LAST
};

#define MAX_KIQ_REG_WAIT       5000 /* in usecs, 5ms */
#define MAX_KIQ_REG_BAILOUT_INTERVAL   5 /* in msecs, 5ms */
#define MAX_KIQ_REG_TRY 1000

int amdgpu_device_ip_set_clockgating_state(void *dev,
					   enum amd_ip_block_type block_type,
					   enum amd_clockgating_state state);
int amdgpu_device_ip_set_powergating_state(void *dev,
					   enum amd_ip_block_type block_type,
					   enum amd_powergating_state state);
void amdgpu_device_ip_get_clockgating_state(struct amdgpu_device *adev,
					    u32 *flags);
int amdgpu_device_ip_wait_for_idle(struct amdgpu_device *adev,
				   enum amd_ip_block_type block_type);
bool amdgpu_device_ip_is_idle(struct amdgpu_device *adev,
			      enum amd_ip_block_type block_type);

#define AMDGPU_MAX_IP_NUM 16

struct amdgpu_ip_block_status {
	bool valid;
	bool sw;
	bool hw;
	bool late_initialized;
	bool hang;
};

struct amdgpu_ip_block_version {
	const enum amd_ip_block_type type;
	const u32 major;
	const u32 minor;
	const u32 rev;
	const struct amd_ip_funcs *funcs;
};

#define HW_REV(_Major, _Minor, _Rev) \
	((((uint32_t) (_Major)) << 16) | ((uint32_t) (_Minor) << 8) | ((uint32_t) (_Rev)))

struct amdgpu_ip_block {
	struct amdgpu_ip_block_status status;
	const struct amdgpu_ip_block_version *version;
};

int amdgpu_device_ip_block_version_cmp(struct amdgpu_device *adev,
				       enum amd_ip_block_type type,
				       u32 major, u32 minor);

struct amdgpu_ip_block *
amdgpu_device_ip_get_ip_block(struct amdgpu_device *adev,
			      enum amd_ip_block_type type);

int amdgpu_device_ip_block_add(struct amdgpu_device *adev,
			       const struct amdgpu_ip_block_version *ip_block_version);

/*
 * BIOS.
 */
bool amdgpu_get_bios(struct amdgpu_device *adev);
bool amdgpu_read_bios(struct amdgpu_device *adev);

/*
 * Clocks
 */

#define AMDGPU_MAX_PPLL 3

struct amdgpu_clock {
	struct amdgpu_pll ppll[AMDGPU_MAX_PPLL];
	struct amdgpu_pll spll;
	struct amdgpu_pll mpll;
	/* 10 Khz units */
	uint32_t default_mclk;
	uint32_t default_sclk;
	uint32_t default_dispclk;
	uint32_t current_dispclk;
	uint32_t dp_extclk;
	uint32_t max_pixel_clock;
};

/* sub-allocation manager, it has to be protected by another lock.
 * By conception this is an helper for other part of the driver
 * like the indirect buffer or semaphore, which both have their
 * locking.
 *
 * Principe is simple, we keep a list of sub allocation in offset
 * order (first entry has offset == 0, last entry has the highest
 * offset).
 *
 * When allocating new object we first check if there is room at
 * the end total_size - (last_object_offset + last_object_size) >=
 * alloc_size. If so we allocate new object there.
 *
 * When there is not enough room at the end, we start waiting for
 * each sub object until we reach object_offset+object_size >=
 * alloc_size, this object then become the sub object we return.
 *
 * Alignment can't be bigger than page size.
 *
 * Hole are not considered for allocation to keep things simple.
 * Assumption is that there won't be hole (all object on same
 * alignment).
 */

#define AMDGPU_SA_NUM_FENCE_LISTS	32

struct amdgpu_sa_manager {
	wait_queue_head_t	wq;
	struct amdgpu_bo	*bo;
	struct list_head	*hole;
	struct list_head	flist[AMDGPU_SA_NUM_FENCE_LISTS];
	struct list_head	olist;
	unsigned		size;
	uint64_t		gpu_addr;
	void			*cpu_ptr;
	uint32_t		domain;
	uint32_t		align;
};

/* sub-allocation buffer */
struct amdgpu_sa_bo {
	struct list_head		olist;
	struct list_head		flist;
	struct amdgpu_sa_manager	*manager;
	unsigned			soffset;
	unsigned			eoffset;
	struct dma_fence	        *fence;
};

int amdgpu_fence_slab_init(void);
void amdgpu_fence_slab_fini(void);

/*
 * IRQS.
 */

struct amdgpu_flip_work {
	struct delayed_work		flip_work;
	struct work_struct		unpin_work;
	struct amdgpu_device		*adev;
	int				crtc_id;
	u32				target_vblank;
	uint64_t			base;
	struct drm_pending_vblank_event *event;
	struct amdgpu_bo		*old_abo;
	unsigned			shared_count;
	struct dma_fence		**shared;
	struct dma_fence_cb		cb;
	bool				async;
};


/*
 * CP & rings.
 */

struct amdgpu_ib {
	struct amdgpu_sa_bo		*sa_bo;
	uint32_t			length_dw;
	uint64_t			gpu_addr;
	uint32_t			*ptr;
	uint32_t			flags;
};

extern const struct drm_sched_backend_ops amdgpu_sched_ops;

/*
 * file private structure
 */

struct amdgpu_fpriv {
	struct amdgpu_vm	vm;
	struct amdgpu_bo_va	*prt_va;
	struct amdgpu_bo_va	*csa_va;
	struct mutex		bo_list_lock;
	struct idr		bo_list_handles;
	struct amdgpu_ctx_mgr	ctx_mgr;
};

int amdgpu_file_to_fpriv(struct file *filp, struct amdgpu_fpriv **fpriv);

int amdgpu_ib_get(struct amdgpu_device *adev, struct amdgpu_vm *vm,
		  unsigned size,
		  enum amdgpu_ib_pool_type pool,
		  struct amdgpu_ib *ib);
void amdgpu_ib_free(struct amdgpu_device *adev, struct amdgpu_ib *ib,
		    struct dma_fence *f);
int amdgpu_ib_schedule(struct amdgpu_ring *ring, unsigned num_ibs,
		       struct amdgpu_ib *ibs, struct amdgpu_job *job,
		       struct dma_fence **f);
int amdgpu_ib_pool_init(struct amdgpu_device *adev);
void amdgpu_ib_pool_fini(struct amdgpu_device *adev);
int amdgpu_ib_ring_tests(struct amdgpu_device *adev);

/*
 * CS.
 */
struct amdgpu_cs_chunk {
	uint32_t		chunk_id;
	uint32_t		length_dw;
	void			*kdata;
};

struct amdgpu_cs_post_dep {
	struct drm_syncobj *syncobj;
	struct dma_fence_chain *chain;
	u64 point;
};

struct amdgpu_cs_parser {
	struct amdgpu_device	*adev;
	struct drm_file		*filp;
	struct amdgpu_ctx	*ctx;

	/* chunks */
	unsigned		nchunks;
	struct amdgpu_cs_chunk	*chunks;

	/* scheduler job object */
	struct amdgpu_job	*job;
	struct drm_sched_entity	*entity;

	/* buffer objects */
	struct ww_acquire_ctx		ticket;
	struct amdgpu_bo_list		*bo_list;
	struct amdgpu_mn		*mn;
	struct amdgpu_bo_list_entry	vm_pd;
	struct list_head		validated;
	struct dma_fence		*fence;
	uint64_t			bytes_moved_threshold;
	uint64_t			bytes_moved_vis_threshold;
	uint64_t			bytes_moved;
	uint64_t			bytes_moved_vis;

	/* user fence */
	struct amdgpu_bo_list_entry	uf_entry;

	unsigned			num_post_deps;
	struct amdgpu_cs_post_dep	*post_deps;
};

static inline u32 amdgpu_get_ib_value(struct amdgpu_cs_parser *p,
				      uint32_t ib_idx, int idx)
{
	return p->job->ibs[ib_idx].ptr[idx];
}

static inline void amdgpu_set_ib_value(struct amdgpu_cs_parser *p,
				       uint32_t ib_idx, int idx,
				       uint32_t value)
{
	p->job->ibs[ib_idx].ptr[idx] = value;
}

/*
 * Writeback
 */
#define AMDGPU_MAX_WB 256	/* Reserve at most 256 WB slots for amdgpu-owned rings. */

struct amdgpu_wb {
	struct amdgpu_bo	*wb_obj;
	volatile uint32_t	*wb;
	uint64_t		gpu_addr;
	u32			num_wb;	/* Number of wb slots actually reserved for amdgpu. */
	unsigned long		used[DIV_ROUND_UP(AMDGPU_MAX_WB, BITS_PER_LONG)];
};

int amdgpu_device_wb_get(struct amdgpu_device *adev, u32 *wb);
void amdgpu_device_wb_free(struct amdgpu_device *adev, u32 wb);

/*
 * Benchmarking
 */
void amdgpu_benchmark(struct amdgpu_device *adev, int test_number);


/*
 * Testing
 */
void amdgpu_test_moves(struct amdgpu_device *adev);

/*
 * ASIC specific register table accessible by UMD
 */
struct amdgpu_allowed_register_entry {
	uint32_t reg_offset;
	bool grbm_indexed;
};

enum amd_reset_method {
	AMD_RESET_METHOD_NONE = -1,
	AMD_RESET_METHOD_LEGACY = 0,
	AMD_RESET_METHOD_MODE0,
	AMD_RESET_METHOD_MODE1,
	AMD_RESET_METHOD_MODE2,
	AMD_RESET_METHOD_BACO,
	AMD_RESET_METHOD_PCI,
};

struct amdgpu_video_codec_info {
	u32 codec_type;
	u32 max_width;
	u32 max_height;
	u32 max_pixels_per_frame;
	u32 max_level;
};

#define codec_info_build(type, width, height, level) \
			 .codec_type = type,\
			 .max_width = width,\
			 .max_height = height,\
			 .max_pixels_per_frame = height * width,\
			 .max_level = level,

struct amdgpu_video_codecs {
	const u32 codec_count;
	const struct amdgpu_video_codec_info *codec_array;
};

/*
 * ASIC specific functions.
 */
struct amdgpu_asic_funcs {
	bool (*read_disabled_bios)(struct amdgpu_device *adev);
	bool (*read_bios_from_rom)(struct amdgpu_device *adev,
				   u8 *bios, u32 length_bytes);
	int (*read_register)(struct amdgpu_device *adev, u32 se_num,
			     u32 sh_num, u32 reg_offset, u32 *value);
	void (*set_vga_state)(struct amdgpu_device *adev, bool state);
	int (*reset)(struct amdgpu_device *adev);
	enum amd_reset_method (*reset_method)(struct amdgpu_device *adev);
	/* get the reference clock */
	u32 (*get_xclk)(struct amdgpu_device *adev);
	/* MM block clocks */
	int (*set_uvd_clocks)(struct amdgpu_device *adev, u32 vclk, u32 dclk);
	int (*set_vce_clocks)(struct amdgpu_device *adev, u32 evclk, u32 ecclk);
	/* static power management */
	int (*get_pcie_lanes)(struct amdgpu_device *adev);
	void (*set_pcie_lanes)(struct amdgpu_device *adev, int lanes);
	/* get config memsize register */
	u32 (*get_config_memsize)(struct amdgpu_device *adev);
	/* flush hdp write queue */
	void (*flush_hdp)(struct amdgpu_device *adev, struct amdgpu_ring *ring);
	/* invalidate hdp read cache */
	void (*invalidate_hdp)(struct amdgpu_device *adev,
			       struct amdgpu_ring *ring);
	/* check if the asic needs a full reset of if soft reset will work */
	bool (*need_full_reset)(struct amdgpu_device *adev);
	/* initialize doorbell layout for specific asic*/
	void (*init_doorbell_index)(struct amdgpu_device *adev);
	/* PCIe bandwidth usage */
	void (*get_pcie_usage)(struct amdgpu_device *adev, uint64_t *count0,
			       uint64_t *count1);
	/* do we need to reset the asic at init time (e.g., kexec) */
	bool (*need_reset_on_init)(struct amdgpu_device *adev);
	/* PCIe replay counter */
	uint64_t (*get_pcie_replay_count)(struct amdgpu_device *adev);
	/* device supports BACO */
	bool (*supports_baco)(struct amdgpu_device *adev);
	/* pre asic_init quirks */
	void (*pre_asic_init)(struct amdgpu_device *adev);
	/* enter/exit umd stable pstate */
	int (*update_umd_stable_pstate)(struct amdgpu_device *adev, bool enter);
	/* query video codecs */
	int (*query_video_codecs)(struct amdgpu_device *adev, bool encode,
				  const struct amdgpu_video_codecs **codecs);
};

/*
 * IOCTL.
 */
int amdgpu_bo_list_ioctl(struct drm_device *dev, void *data,
				struct drm_file *filp);

int amdgpu_cs_ioctl(struct drm_device *dev, void *data, struct drm_file *filp);
int amdgpu_cs_fence_to_handle_ioctl(struct drm_device *dev, void *data,
				    struct drm_file *filp);
int amdgpu_cs_wait_ioctl(struct drm_device *dev, void *data, struct drm_file *filp);
int amdgpu_cs_wait_fences_ioctl(struct drm_device *dev, void *data,
				struct drm_file *filp);

/* VRAM scratch page for HDP bug, default vram page */
struct amdgpu_vram_scratch {
	struct amdgpu_bo		*robj;
	volatile uint32_t		*ptr;
	u64				gpu_addr;
};

/*
 * CGS
 */
struct cgs_device *amdgpu_cgs_create_device(struct amdgpu_device *adev);
void amdgpu_cgs_destroy_device(struct cgs_device *cgs_device);

/*
 * Core structure, functions and helpers.
 */
typedef uint32_t (*amdgpu_rreg_t)(struct amdgpu_device*, uint32_t);
typedef void (*amdgpu_wreg_t)(struct amdgpu_device*, uint32_t, uint32_t);

typedef uint64_t (*amdgpu_rreg64_t)(struct amdgpu_device*, uint32_t);
typedef void (*amdgpu_wreg64_t)(struct amdgpu_device*, uint32_t, uint64_t);

typedef uint32_t (*amdgpu_block_rreg_t)(struct amdgpu_device*, uint32_t, uint32_t);
typedef void (*amdgpu_block_wreg_t)(struct amdgpu_device*, uint32_t, uint32_t, uint32_t);

struct amdgpu_mmio_remap {
	u32 reg_offset;
	resource_size_t bus_addr;
};

/* Define the HW IP blocks will be used in driver , add more if necessary */
enum amd_hw_ip_block_type {
	GC_HWIP = 1,
	HDP_HWIP,
	SDMA0_HWIP,
	SDMA1_HWIP,
	SDMA2_HWIP,
	SDMA3_HWIP,
	SDMA4_HWIP,
	SDMA5_HWIP,
	SDMA6_HWIP,
	SDMA7_HWIP,
	MMHUB_HWIP,
	ATHUB_HWIP,
	NBIO_HWIP,
	MP0_HWIP,
	MP1_HWIP,
	UVD_HWIP,
	VCN_HWIP = UVD_HWIP,
	JPEG_HWIP = VCN_HWIP,
	VCN1_HWIP,
	VCE_HWIP,
	DF_HWIP,
	DCE_HWIP,
	OSSSYS_HWIP,
	SMUIO_HWIP,
	PWR_HWIP,
	NBIF_HWIP,
	THM_HWIP,
	CLK_HWIP,
	UMC_HWIP,
	RSMU_HWIP,
	XGMI_HWIP,
	DCI_HWIP,
	MAX_HWIP
};

#define HWIP_MAX_INSTANCE	10

#define HW_ID_MAX		300
#define IP_VERSION(mj, mn, rv) (((mj) << 16) | ((mn) << 8) | (rv))

struct amd_powerplay {
	void *pp_handle;
	const struct amd_pm_funcs *pp_funcs;
};

/* polaris10 kickers */
#define ASICID_IS_P20(did, rid)		(((did == 0x67DF) && \
					 ((rid == 0xE3) || \
					  (rid == 0xE4) || \
					  (rid == 0xE5) || \
					  (rid == 0xE7) || \
					  (rid == 0xEF))) || \
					 ((did == 0x6FDF) && \
					 ((rid == 0xE7) || \
					  (rid == 0xEF) || \
					  (rid == 0xFF))))

#define ASICID_IS_P30(did, rid)		((did == 0x67DF) && \
					((rid == 0xE1) || \
					 (rid == 0xF7)))

/* polaris11 kickers */
#define ASICID_IS_P21(did, rid)		(((did == 0x67EF) && \
					 ((rid == 0xE0) || \
					  (rid == 0xE5))) || \
					 ((did == 0x67FF) && \
					 ((rid == 0xCF) || \
					  (rid == 0xEF) || \
					  (rid == 0xFF))))

#define ASICID_IS_P31(did, rid)		((did == 0x67EF) && \
					((rid == 0xE2)))

/* polaris12 kickers */
#define ASICID_IS_P23(did, rid)		(((did == 0x6987) && \
					 ((rid == 0xC0) || \
					  (rid == 0xC1) || \
					  (rid == 0xC3) || \
					  (rid == 0xC7))) || \
					 ((did == 0x6981) && \
					 ((rid == 0x00) || \
					  (rid == 0x01) || \
					  (rid == 0x10))))

#define AMDGPU_RESET_MAGIC_NUM 64
#define AMDGPU_MAX_DF_PERFMONS 4
#define AMDGPU_PRODUCT_NAME_LEN 64
struct amdgpu_device {
	struct device			*dev;
	struct pci_dev			*pdev;
	struct drm_device		ddev;

#ifdef CONFIG_DRM_AMD_ACP
	struct amdgpu_acp		acp;
#endif
	struct amdgpu_hive_info *hive;
	/* ASIC */
	enum amd_asic_type		asic_type;
	uint32_t			family;
	uint32_t			rev_id;
	uint32_t			external_rev_id;
	unsigned long			flags;
	unsigned long			apu_flags;
	int				usec_timeout;
	const struct amdgpu_asic_funcs	*asic_funcs;
	bool				shutdown;
	bool				need_swiotlb;
	bool				accel_working;
	struct notifier_block		acpi_nb;
	struct amdgpu_i2c_chan		*i2c_bus[AMDGPU_MAX_I2C_BUS];
	struct debugfs_blob_wrapper     debugfs_vbios_blob;
	struct debugfs_blob_wrapper     debugfs_discovery_blob;
	struct mutex			srbm_mutex;
	/* GRBM index mutex. Protects concurrent access to GRBM index */
	struct mutex                    grbm_idx_mutex;
	struct dev_pm_domain		vga_pm_domain;
	bool				have_disp_power_ref;
	bool                            have_atomics_support;

	/* BIOS */
	bool				is_atom_fw;
	uint8_t				*bios;
	uint32_t			bios_size;
	uint32_t			bios_scratch_reg_offset;
	uint32_t			bios_scratch[AMDGPU_BIOS_NUM_SCRATCH];

	/* Register/doorbell mmio */
	resource_size_t			rmmio_base;
	resource_size_t			rmmio_size;
	void __iomem			*rmmio;
	/* protects concurrent MM_INDEX/DATA based register access */
	spinlock_t mmio_idx_lock;
	struct amdgpu_mmio_remap        rmmio_remap;
	/* protects concurrent SMC based register access */
	spinlock_t smc_idx_lock;
	amdgpu_rreg_t			smc_rreg;
	amdgpu_wreg_t			smc_wreg;
	/* protects concurrent PCIE register access */
	spinlock_t pcie_idx_lock;
	amdgpu_rreg_t			pcie_rreg;
	amdgpu_wreg_t			pcie_wreg;
	amdgpu_rreg_t			pciep_rreg;
	amdgpu_wreg_t			pciep_wreg;
	amdgpu_rreg64_t			pcie_rreg64;
	amdgpu_wreg64_t			pcie_wreg64;
	/* protects concurrent UVD register access */
	spinlock_t uvd_ctx_idx_lock;
	amdgpu_rreg_t			uvd_ctx_rreg;
	amdgpu_wreg_t			uvd_ctx_wreg;
	/* protects concurrent DIDT register access */
	spinlock_t didt_idx_lock;
	amdgpu_rreg_t			didt_rreg;
	amdgpu_wreg_t			didt_wreg;
	/* protects concurrent gc_cac register access */
	spinlock_t gc_cac_idx_lock;
	amdgpu_rreg_t			gc_cac_rreg;
	amdgpu_wreg_t			gc_cac_wreg;
	/* protects concurrent se_cac register access */
	spinlock_t se_cac_idx_lock;
	amdgpu_rreg_t			se_cac_rreg;
	amdgpu_wreg_t			se_cac_wreg;
	/* protects concurrent ENDPOINT (audio) register access */
	spinlock_t audio_endpt_idx_lock;
	amdgpu_block_rreg_t		audio_endpt_rreg;
	amdgpu_block_wreg_t		audio_endpt_wreg;
	struct amdgpu_doorbell		doorbell;

	/* clock/pll info */
	struct amdgpu_clock            clock;

	/* MC */
	struct amdgpu_gmc		gmc;
	struct amdgpu_gart		gart;
	dma_addr_t			dummy_page_addr;
	struct amdgpu_vm_manager	vm_manager;
	struct amdgpu_vmhub             vmhub[AMDGPU_MAX_VMHUBS];
	unsigned			num_vmhubs;

	/* memory management */
	struct amdgpu_mman		mman;
	struct amdgpu_vram_scratch	vram_scratch;
	struct amdgpu_wb		wb;
	atomic64_t			num_bytes_moved;
	atomic64_t			num_evictions;
	atomic64_t			num_vram_cpu_page_faults;
	atomic_t			gpu_reset_counter;
	atomic_t			vram_lost_counter;

	/* data for buffer migration throttling */
	struct {
		spinlock_t		lock;
		s64			last_update_us;
		s64			accum_us; /* accumulated microseconds */
		s64			accum_us_vis; /* for visible VRAM */
		u32			log2_max_MBps;
	} mm_stats;

	/* display */
	bool				enable_virtual_display;
	struct amdgpu_vkms_output       *amdgpu_vkms_output;
	struct amdgpu_mode_info		mode_info;
	/* For pre-DCE11. DCE11 and later are in "struct amdgpu_device->dm" */
	struct work_struct		hotplug_work;
	struct amdgpu_irq_src		crtc_irq;
	struct amdgpu_irq_src		vline0_irq;
	struct amdgpu_irq_src		vupdate_irq;
	struct amdgpu_irq_src		pageflip_irq;
	struct amdgpu_irq_src		hpd_irq;
	struct amdgpu_irq_src		dmub_trace_irq;
	struct amdgpu_irq_src		dmub_outbox_irq;

	/* rings */
	u64				fence_context;
	unsigned			num_rings;
	struct amdgpu_ring		*rings[AMDGPU_MAX_RINGS];
	bool				ib_pool_ready;
	struct amdgpu_sa_manager	ib_pools[AMDGPU_IB_POOL_MAX];
	struct amdgpu_sched		gpu_sched[AMDGPU_HW_IP_NUM][AMDGPU_RING_PRIO_MAX];

	/* interrupts */
	struct amdgpu_irq		irq;

	/* powerplay */
	struct amd_powerplay		powerplay;
	bool				pp_force_state_enabled;

	/* smu */
	struct smu_context		smu;

	/* dpm */
	struct amdgpu_pm		pm;
	u32				cg_flags;
	u32				pg_flags;

	/* nbio */
	struct amdgpu_nbio		nbio;

	/* hdp */
	struct amdgpu_hdp		hdp;

	/* smuio */
	struct amdgpu_smuio		smuio;

	/* mmhub */
	struct amdgpu_mmhub		mmhub;

	/* gfxhub */
	struct amdgpu_gfxhub		gfxhub;

	/* gfx */
	struct amdgpu_gfx		gfx;

	/* sdma */
	struct amdgpu_sdma		sdma;

	/* uvd */
	struct amdgpu_uvd		uvd;

	/* vce */
	struct amdgpu_vce		vce;

	/* vcn */
	struct amdgpu_vcn		vcn;

	/* jpeg */
	struct amdgpu_jpeg		jpeg;

	/* firmwares */
	struct amdgpu_firmware		firmware;

	/* PSP */
	struct psp_context		psp;

	/* GDS */
	struct amdgpu_gds		gds;

	/* KFD */
	struct amdgpu_kfd_dev		kfd;

	/* UMC */
	struct amdgpu_umc		umc;

	/* display related functionality */
	struct amdgpu_display_manager dm;

	/* mes */
	bool                            enable_mes;
	struct amdgpu_mes               mes;

	/* df */
	struct amdgpu_df                df;

	/* MCA */
	struct amdgpu_mca               mca;

	struct amdgpu_ip_block          ip_blocks[AMDGPU_MAX_IP_NUM];
	uint32_t		        harvest_ip_mask;
	int				num_ip_blocks;
	struct mutex	mn_lock;
	DECLARE_HASHTABLE(mn_hash, 7);

	/* tracking pinned memory */
	atomic64_t vram_pin_size;
	atomic64_t visible_pin_size;
	atomic64_t gart_pin_size;

	/* soc15 register offset based on ip, instance and  segment */
	uint32_t		*reg_offset[MAX_HWIP][HWIP_MAX_INSTANCE];

	/* delayed work_func for deferring clockgating during resume */
	struct delayed_work     delayed_init_work;

	struct amdgpu_virt	virt;

	/* link all shadow bo */
	struct list_head                shadow_list;
	struct mutex                    shadow_list_lock;

	/* record hw reset is performed */
	bool has_hw_reset;
	u8				reset_magic[AMDGPU_RESET_MAGIC_NUM];

	/* s3/s4 mask */
	bool                            in_suspend;
	bool				in_s3;
	bool				in_s4;
	bool				in_s0ix;

	atomic_t 			in_gpu_reset;
	enum pp_mp1_state               mp1_state;
	struct rw_semaphore reset_sem;
	struct amdgpu_doorbell_index doorbell_index;

	struct mutex			notifier_lock;

	int asic_reset_res;
	struct work_struct		xgmi_reset_work;
	struct list_head		reset_list;

	long				gfx_timeout;
	long				sdma_timeout;
	long				video_timeout;
	long				compute_timeout;

	uint64_t			unique_id;
	uint64_t	df_perfmon_config_assign_mask[AMDGPU_MAX_DF_PERFMONS];

	/* enable runtime pm on the device */
	bool                            runpm;
	bool                            in_runpm;
	bool                            has_pr3;
	bool                            is_fw_fb;

	bool                            pm_sysfs_en;
	bool                            ucode_sysfs_en;

	/* Chip product information */
	char				product_number[16];
	char				product_name[AMDGPU_PRODUCT_NAME_LEN];
	char				serial[20];

	atomic_t			throttling_logging_enabled;
	struct ratelimit_state		throttling_logging_rs;
	uint32_t                        ras_hw_enabled;
	uint32_t                        ras_enabled;

	bool                            no_hw_access;
	struct pci_saved_state          *pci_state;
	pci_channel_state_t		pci_channel_state;

	struct amdgpu_reset_control     *reset_cntl;
<<<<<<< HEAD
	uint32_t                        ip_versions[HW_ID_MAX][HWIP_MAX_INSTANCE];
=======
	uint32_t                        ip_versions[MAX_HWIP][HWIP_MAX_INSTANCE];

	bool				ram_is_direct_mapped;
>>>>>>> 754e0b0e
};

static inline struct amdgpu_device *drm_to_adev(struct drm_device *ddev)
{
	return container_of(ddev, struct amdgpu_device, ddev);
}

static inline struct drm_device *adev_to_drm(struct amdgpu_device *adev)
{
	return &adev->ddev;
}

static inline struct amdgpu_device *amdgpu_ttm_adev(struct ttm_device *bdev)
{
	return container_of(bdev, struct amdgpu_device, mman.bdev);
}

int amdgpu_device_init(struct amdgpu_device *adev,
		       uint32_t flags);
void amdgpu_device_fini_hw(struct amdgpu_device *adev);
void amdgpu_device_fini_sw(struct amdgpu_device *adev);

int amdgpu_gpu_wait_for_idle(struct amdgpu_device *adev);

void amdgpu_device_mm_access(struct amdgpu_device *adev, loff_t pos,
			     void *buf, size_t size, bool write);
size_t amdgpu_device_aper_access(struct amdgpu_device *adev, loff_t pos,
				 void *buf, size_t size, bool write);

void amdgpu_device_vram_access(struct amdgpu_device *adev, loff_t pos,
			       void *buf, size_t size, bool write);
uint32_t amdgpu_device_rreg(struct amdgpu_device *adev,
			    uint32_t reg, uint32_t acc_flags);
void amdgpu_device_wreg(struct amdgpu_device *adev,
			uint32_t reg, uint32_t v,
			uint32_t acc_flags);
void amdgpu_mm_wreg_mmio_rlc(struct amdgpu_device *adev,
			     uint32_t reg, uint32_t v);
void amdgpu_mm_wreg8(struct amdgpu_device *adev, uint32_t offset, uint8_t value);
uint8_t amdgpu_mm_rreg8(struct amdgpu_device *adev, uint32_t offset);

u32 amdgpu_device_indirect_rreg(struct amdgpu_device *adev,
				u32 pcie_index, u32 pcie_data,
				u32 reg_addr);
u64 amdgpu_device_indirect_rreg64(struct amdgpu_device *adev,
				  u32 pcie_index, u32 pcie_data,
				  u32 reg_addr);
void amdgpu_device_indirect_wreg(struct amdgpu_device *adev,
				 u32 pcie_index, u32 pcie_data,
				 u32 reg_addr, u32 reg_data);
void amdgpu_device_indirect_wreg64(struct amdgpu_device *adev,
				   u32 pcie_index, u32 pcie_data,
				   u32 reg_addr, u64 reg_data);

bool amdgpu_device_asic_has_dc_support(enum amd_asic_type asic_type);
bool amdgpu_device_has_dc_support(struct amdgpu_device *adev);

int amdgpu_device_pre_asic_reset(struct amdgpu_device *adev,
				 struct amdgpu_reset_context *reset_context);

int amdgpu_do_asic_reset(struct list_head *device_list_handle,
			 struct amdgpu_reset_context *reset_context);

int emu_soc_asic_init(struct amdgpu_device *adev);

/*
 * Registers read & write functions.
 */
#define AMDGPU_REGS_NO_KIQ    (1<<1)
#define AMDGPU_REGS_RLC	(1<<2)

#define RREG32_NO_KIQ(reg) amdgpu_device_rreg(adev, (reg), AMDGPU_REGS_NO_KIQ)
#define WREG32_NO_KIQ(reg, v) amdgpu_device_wreg(adev, (reg), (v), AMDGPU_REGS_NO_KIQ)

#define RREG32_KIQ(reg) amdgpu_kiq_rreg(adev, (reg))
#define WREG32_KIQ(reg, v) amdgpu_kiq_wreg(adev, (reg), (v))

#define RREG8(reg) amdgpu_mm_rreg8(adev, (reg))
#define WREG8(reg, v) amdgpu_mm_wreg8(adev, (reg), (v))

#define RREG32(reg) amdgpu_device_rreg(adev, (reg), 0)
#define DREG32(reg) printk(KERN_INFO "REGISTER: " #reg " : 0x%08X\n", amdgpu_device_rreg(adev, (reg), 0))
#define WREG32(reg, v) amdgpu_device_wreg(adev, (reg), (v), 0)
#define REG_SET(FIELD, v) (((v) << FIELD##_SHIFT) & FIELD##_MASK)
#define REG_GET(FIELD, v) (((v) << FIELD##_SHIFT) & FIELD##_MASK)
#define RREG32_PCIE(reg) adev->pcie_rreg(adev, (reg))
#define WREG32_PCIE(reg, v) adev->pcie_wreg(adev, (reg), (v))
#define RREG32_PCIE_PORT(reg) adev->pciep_rreg(adev, (reg))
#define WREG32_PCIE_PORT(reg, v) adev->pciep_wreg(adev, (reg), (v))
#define RREG64_PCIE(reg) adev->pcie_rreg64(adev, (reg))
#define WREG64_PCIE(reg, v) adev->pcie_wreg64(adev, (reg), (v))
#define RREG32_SMC(reg) adev->smc_rreg(adev, (reg))
#define WREG32_SMC(reg, v) adev->smc_wreg(adev, (reg), (v))
#define RREG32_UVD_CTX(reg) adev->uvd_ctx_rreg(adev, (reg))
#define WREG32_UVD_CTX(reg, v) adev->uvd_ctx_wreg(adev, (reg), (v))
#define RREG32_DIDT(reg) adev->didt_rreg(adev, (reg))
#define WREG32_DIDT(reg, v) adev->didt_wreg(adev, (reg), (v))
#define RREG32_GC_CAC(reg) adev->gc_cac_rreg(adev, (reg))
#define WREG32_GC_CAC(reg, v) adev->gc_cac_wreg(adev, (reg), (v))
#define RREG32_SE_CAC(reg) adev->se_cac_rreg(adev, (reg))
#define WREG32_SE_CAC(reg, v) adev->se_cac_wreg(adev, (reg), (v))
#define RREG32_AUDIO_ENDPT(block, reg) adev->audio_endpt_rreg(adev, (block), (reg))
#define WREG32_AUDIO_ENDPT(block, reg, v) adev->audio_endpt_wreg(adev, (block), (reg), (v))
#define WREG32_P(reg, val, mask)				\
	do {							\
		uint32_t tmp_ = RREG32(reg);			\
		tmp_ &= (mask);					\
		tmp_ |= ((val) & ~(mask));			\
		WREG32(reg, tmp_);				\
	} while (0)
#define WREG32_AND(reg, and) WREG32_P(reg, 0, and)
#define WREG32_OR(reg, or) WREG32_P(reg, or, ~(or))
#define WREG32_PLL_P(reg, val, mask)				\
	do {							\
		uint32_t tmp_ = RREG32_PLL(reg);		\
		tmp_ &= (mask);					\
		tmp_ |= ((val) & ~(mask));			\
		WREG32_PLL(reg, tmp_);				\
	} while (0)

#define WREG32_SMC_P(_Reg, _Val, _Mask)                         \
	do {                                                    \
		u32 tmp = RREG32_SMC(_Reg);                     \
		tmp &= (_Mask);                                 \
		tmp |= ((_Val) & ~(_Mask));                     \
		WREG32_SMC(_Reg, tmp);                          \
	} while (0)

#define DREG32_SYS(sqf, adev, reg) seq_printf((sqf), #reg " : 0x%08X\n", amdgpu_device_rreg((adev), (reg), false))

#define REG_FIELD_SHIFT(reg, field) reg##__##field##__SHIFT
#define REG_FIELD_MASK(reg, field) reg##__##field##_MASK

#define REG_SET_FIELD(orig_val, reg, field, field_val)			\
	(((orig_val) & ~REG_FIELD_MASK(reg, field)) |			\
	 (REG_FIELD_MASK(reg, field) & ((field_val) << REG_FIELD_SHIFT(reg, field))))

#define REG_GET_FIELD(value, reg, field)				\
	(((value) & REG_FIELD_MASK(reg, field)) >> REG_FIELD_SHIFT(reg, field))

#define WREG32_FIELD(reg, field, val)	\
	WREG32(mm##reg, (RREG32(mm##reg) & ~REG_FIELD_MASK(reg, field)) | (val) << REG_FIELD_SHIFT(reg, field))

#define WREG32_FIELD_OFFSET(reg, offset, field, val)	\
	WREG32(mm##reg + offset, (RREG32(mm##reg + offset) & ~REG_FIELD_MASK(reg, field)) | (val) << REG_FIELD_SHIFT(reg, field))

/*
 * BIOS helpers.
 */
#define RBIOS8(i) (adev->bios[i])
#define RBIOS16(i) (RBIOS8(i) | (RBIOS8((i)+1) << 8))
#define RBIOS32(i) ((RBIOS16(i)) | (RBIOS16((i)+2) << 16))

/*
 * ASICs macro.
 */
#define amdgpu_asic_set_vga_state(adev, state) (adev)->asic_funcs->set_vga_state((adev), (state))
#define amdgpu_asic_reset(adev) (adev)->asic_funcs->reset((adev))
#define amdgpu_asic_reset_method(adev) (adev)->asic_funcs->reset_method((adev))
#define amdgpu_asic_get_xclk(adev) (adev)->asic_funcs->get_xclk((adev))
#define amdgpu_asic_set_uvd_clocks(adev, v, d) (adev)->asic_funcs->set_uvd_clocks((adev), (v), (d))
#define amdgpu_asic_set_vce_clocks(adev, ev, ec) (adev)->asic_funcs->set_vce_clocks((adev), (ev), (ec))
#define amdgpu_get_pcie_lanes(adev) (adev)->asic_funcs->get_pcie_lanes((adev))
#define amdgpu_set_pcie_lanes(adev, l) (adev)->asic_funcs->set_pcie_lanes((adev), (l))
#define amdgpu_asic_get_gpu_clock_counter(adev) (adev)->asic_funcs->get_gpu_clock_counter((adev))
#define amdgpu_asic_read_disabled_bios(adev) (adev)->asic_funcs->read_disabled_bios((adev))
#define amdgpu_asic_read_bios_from_rom(adev, b, l) (adev)->asic_funcs->read_bios_from_rom((adev), (b), (l))
#define amdgpu_asic_read_register(adev, se, sh, offset, v)((adev)->asic_funcs->read_register((adev), (se), (sh), (offset), (v)))
#define amdgpu_asic_get_config_memsize(adev) (adev)->asic_funcs->get_config_memsize((adev))
#define amdgpu_asic_flush_hdp(adev, r) \
	((adev)->asic_funcs->flush_hdp ? (adev)->asic_funcs->flush_hdp((adev), (r)) : (adev)->hdp.funcs->flush_hdp((adev), (r)))
#define amdgpu_asic_invalidate_hdp(adev, r) \
	((adev)->asic_funcs->invalidate_hdp ? (adev)->asic_funcs->invalidate_hdp((adev), (r)) : (adev)->hdp.funcs->invalidate_hdp((adev), (r)))
#define amdgpu_asic_need_full_reset(adev) (adev)->asic_funcs->need_full_reset((adev))
#define amdgpu_asic_init_doorbell_index(adev) (adev)->asic_funcs->init_doorbell_index((adev))
#define amdgpu_asic_get_pcie_usage(adev, cnt0, cnt1) ((adev)->asic_funcs->get_pcie_usage((adev), (cnt0), (cnt1)))
#define amdgpu_asic_need_reset_on_init(adev) (adev)->asic_funcs->need_reset_on_init((adev))
#define amdgpu_asic_get_pcie_replay_count(adev) ((adev)->asic_funcs->get_pcie_replay_count((adev)))
#define amdgpu_asic_supports_baco(adev) (adev)->asic_funcs->supports_baco((adev))
#define amdgpu_asic_pre_asic_init(adev) (adev)->asic_funcs->pre_asic_init((adev))
#define amdgpu_asic_update_umd_stable_pstate(adev, enter) \
	((adev)->asic_funcs->update_umd_stable_pstate ? (adev)->asic_funcs->update_umd_stable_pstate((adev), (enter)) : 0)
#define amdgpu_asic_query_video_codecs(adev, e, c) (adev)->asic_funcs->query_video_codecs((adev), (e), (c))

#define amdgpu_inc_vram_lost(adev) atomic_inc(&((adev)->vram_lost_counter));

#define MIN(X, Y) ((X) < (Y) ? (X) : (Y))

/* Common functions */
bool amdgpu_device_has_job_running(struct amdgpu_device *adev);
bool amdgpu_device_should_recover_gpu(struct amdgpu_device *adev);
int amdgpu_device_gpu_recover(struct amdgpu_device *adev,
			      struct amdgpu_job* job);
void amdgpu_device_pci_config_reset(struct amdgpu_device *adev);
int amdgpu_device_pci_reset(struct amdgpu_device *adev);
bool amdgpu_device_need_post(struct amdgpu_device *adev);

void amdgpu_cs_report_moved_bytes(struct amdgpu_device *adev, u64 num_bytes,
				  u64 num_vis_bytes);
int amdgpu_device_resize_fb_bar(struct amdgpu_device *adev);
void amdgpu_device_program_register_sequence(struct amdgpu_device *adev,
					     const u32 *registers,
					     const u32 array_size);

int amdgpu_device_mode1_reset(struct amdgpu_device *adev);
bool amdgpu_device_supports_atpx(struct drm_device *dev);
bool amdgpu_device_supports_px(struct drm_device *dev);
bool amdgpu_device_supports_boco(struct drm_device *dev);
bool amdgpu_device_supports_smart_shift(struct drm_device *dev);
bool amdgpu_device_supports_baco(struct drm_device *dev);
bool amdgpu_device_is_peer_accessible(struct amdgpu_device *adev,
				      struct amdgpu_device *peer_adev);
int amdgpu_device_baco_enter(struct drm_device *dev);
int amdgpu_device_baco_exit(struct drm_device *dev);

void amdgpu_device_flush_hdp(struct amdgpu_device *adev,
		struct amdgpu_ring *ring);
void amdgpu_device_invalidate_hdp(struct amdgpu_device *adev,
		struct amdgpu_ring *ring);

void amdgpu_device_halt(struct amdgpu_device *adev);

/* atpx handler */
#if defined(CONFIG_VGA_SWITCHEROO)
void amdgpu_register_atpx_handler(void);
void amdgpu_unregister_atpx_handler(void);
bool amdgpu_has_atpx_dgpu_power_cntl(void);
bool amdgpu_is_atpx_hybrid(void);
bool amdgpu_atpx_dgpu_req_power_for_displays(void);
bool amdgpu_has_atpx(void);
#else
static inline void amdgpu_register_atpx_handler(void) {}
static inline void amdgpu_unregister_atpx_handler(void) {}
static inline bool amdgpu_has_atpx_dgpu_power_cntl(void) { return false; }
static inline bool amdgpu_is_atpx_hybrid(void) { return false; }
static inline bool amdgpu_atpx_dgpu_req_power_for_displays(void) { return false; }
static inline bool amdgpu_has_atpx(void) { return false; }
#endif

#if defined(CONFIG_VGA_SWITCHEROO) && defined(CONFIG_ACPI)
void *amdgpu_atpx_get_dhandle(void);
#else
static inline void *amdgpu_atpx_get_dhandle(void) { return NULL; }
#endif

/*
 * KMS
 */
extern const struct drm_ioctl_desc amdgpu_ioctls_kms[];
extern const int amdgpu_max_kms_ioctl;

int amdgpu_driver_load_kms(struct amdgpu_device *adev, unsigned long flags);
void amdgpu_driver_unload_kms(struct drm_device *dev);
void amdgpu_driver_lastclose_kms(struct drm_device *dev);
int amdgpu_driver_open_kms(struct drm_device *dev, struct drm_file *file_priv);
void amdgpu_driver_postclose_kms(struct drm_device *dev,
				 struct drm_file *file_priv);
void amdgpu_driver_release_kms(struct drm_device *dev);

int amdgpu_device_ip_suspend(struct amdgpu_device *adev);
int amdgpu_device_suspend(struct drm_device *dev, bool fbcon);
int amdgpu_device_resume(struct drm_device *dev, bool fbcon);
u32 amdgpu_get_vblank_counter_kms(struct drm_crtc *crtc);
int amdgpu_enable_vblank_kms(struct drm_crtc *crtc);
void amdgpu_disable_vblank_kms(struct drm_crtc *crtc);
int amdgpu_info_ioctl(struct drm_device *dev, void *data,
		      struct drm_file *filp);

/*
 * functions used by amdgpu_encoder.c
 */
struct amdgpu_afmt_acr {
	u32 clock;

	int n_32khz;
	int cts_32khz;

	int n_44_1khz;
	int cts_44_1khz;

	int n_48khz;
	int cts_48khz;

};

struct amdgpu_afmt_acr amdgpu_afmt_acr(uint32_t clock);

/* amdgpu_acpi.c */

/* ATCS Device/Driver State */
#define AMDGPU_ATCS_PSC_DEV_STATE_D0		0
#define AMDGPU_ATCS_PSC_DEV_STATE_D3_HOT	3
#define AMDGPU_ATCS_PSC_DRV_STATE_OPR		0
#define AMDGPU_ATCS_PSC_DRV_STATE_NOT_OPR	1

#if defined(CONFIG_ACPI)
int amdgpu_acpi_init(struct amdgpu_device *adev);
void amdgpu_acpi_fini(struct amdgpu_device *adev);
bool amdgpu_acpi_is_pcie_performance_request_supported(struct amdgpu_device *adev);
bool amdgpu_acpi_is_power_shift_control_supported(void);
int amdgpu_acpi_pcie_performance_request(struct amdgpu_device *adev,
						u8 perf_req, bool advertise);
int amdgpu_acpi_power_shift_control(struct amdgpu_device *adev,
				    u8 dev_state, bool drv_state);
int amdgpu_acpi_smart_shift_update(struct drm_device *dev, enum amdgpu_ss ss_state);
int amdgpu_acpi_pcie_notify_device_ready(struct amdgpu_device *adev);

void amdgpu_acpi_get_backlight_caps(struct amdgpu_dm_backlight_caps *caps);
void amdgpu_acpi_detect(void);
#else
static inline int amdgpu_acpi_init(struct amdgpu_device *adev) { return 0; }
static inline void amdgpu_acpi_fini(struct amdgpu_device *adev) { }
static inline void amdgpu_acpi_detect(void) { }
static inline bool amdgpu_acpi_is_power_shift_control_supported(void) { return false; }
static inline int amdgpu_acpi_power_shift_control(struct amdgpu_device *adev,
						  u8 dev_state, bool drv_state) { return 0; }
static inline int amdgpu_acpi_smart_shift_update(struct drm_device *dev,
						 enum amdgpu_ss ss_state) { return 0; }
#endif

#if defined(CONFIG_ACPI) && defined(CONFIG_SUSPEND)
bool amdgpu_acpi_is_s3_active(struct amdgpu_device *adev);
bool amdgpu_acpi_is_s0ix_active(struct amdgpu_device *adev);
#else
static inline bool amdgpu_acpi_is_s0ix_active(struct amdgpu_device *adev) { return false; }
static inline bool amdgpu_acpi_is_s3_active(struct amdgpu_device *adev) { return false; }
#endif

int amdgpu_cs_find_mapping(struct amdgpu_cs_parser *parser,
			   uint64_t addr, struct amdgpu_bo **bo,
			   struct amdgpu_bo_va_mapping **mapping);

#if defined(CONFIG_DRM_AMD_DC)
int amdgpu_dm_display_resume(struct amdgpu_device *adev );
#else
static inline int amdgpu_dm_display_resume(struct amdgpu_device *adev) { return 0; }
#endif


void amdgpu_register_gpu_instance(struct amdgpu_device *adev);
void amdgpu_unregister_gpu_instance(struct amdgpu_device *adev);

pci_ers_result_t amdgpu_pci_error_detected(struct pci_dev *pdev,
					   pci_channel_state_t state);
pci_ers_result_t amdgpu_pci_mmio_enabled(struct pci_dev *pdev);
pci_ers_result_t amdgpu_pci_slot_reset(struct pci_dev *pdev);
void amdgpu_pci_resume(struct pci_dev *pdev);

bool amdgpu_device_cache_pci_state(struct pci_dev *pdev);
bool amdgpu_device_load_pci_state(struct pci_dev *pdev);

bool amdgpu_device_skip_hw_access(struct amdgpu_device *adev);

int amdgpu_device_set_cg_state(struct amdgpu_device *adev,
			       enum amd_clockgating_state state);
int amdgpu_device_set_pg_state(struct amdgpu_device *adev,
			       enum amd_powergating_state state);

#include "amdgpu_object.h"

static inline bool amdgpu_is_tmz(struct amdgpu_device *adev)
{
       return adev->gmc.tmz_enabled;
}

static inline int amdgpu_in_reset(struct amdgpu_device *adev)
{
	return atomic_read(&adev->in_gpu_reset);
}
#endif<|MERGE_RESOLUTION|>--- conflicted
+++ resolved
@@ -1097,13 +1097,9 @@
 	pci_channel_state_t		pci_channel_state;
 
 	struct amdgpu_reset_control     *reset_cntl;
-<<<<<<< HEAD
-	uint32_t                        ip_versions[HW_ID_MAX][HWIP_MAX_INSTANCE];
-=======
 	uint32_t                        ip_versions[MAX_HWIP][HWIP_MAX_INSTANCE];
 
 	bool				ram_is_direct_mapped;
->>>>>>> 754e0b0e
 };
 
 static inline struct amdgpu_device *drm_to_adev(struct drm_device *ddev)
