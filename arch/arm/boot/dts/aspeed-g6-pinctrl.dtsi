--- conflicted
+++ resolved
@@ -117,14 +117,6 @@
 		groups = "FWSPID";
 	};
 
-<<<<<<< HEAD
-	pinctrl_fwqspi_default: fwqspi_default {
-		function = "FWQSPI";
-		groups = "FWQSPI";
-	};
-
-=======
->>>>>>> 0e5bb338
 	pinctrl_fwspiwp_default: fwspiwp_default {
 		function = "FWSPIWP";
 		groups = "FWSPIWP";
