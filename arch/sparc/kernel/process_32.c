// SPDX-License-Identifier: GPL-2.0
/*  linux/arch/sparc/kernel/process.c
 *
 *  Copyright (C) 1995, 2008 David S. Miller (davem@davemloft.net)
 *  Copyright (C) 1996 Eddie C. Dost   (ecd@skynet.be)
 */

/*
 * This file handles the architecture-dependent parts of process handling..
 */
#include <linux/elfcore.h>
#include <linux/errno.h>
#include <linux/module.h>
#include <linux/sched.h>
#include <linux/sched/debug.h>
#include <linux/sched/task.h>
#include <linux/sched/task_stack.h>
#include <linux/kernel.h>
#include <linux/mm.h>
#include <linux/stddef.h>
#include <linux/ptrace.h>
#include <linux/user.h>
#include <linux/smp.h>
#include <linux/reboot.h>
#include <linux/delay.h>
#include <linux/pm.h>
#include <linux/slab.h>
#include <linux/cpu.h>

#include <asm/auxio.h>
#include <asm/oplib.h>
#include <linux/uaccess.h>
#include <asm/page.h>
#include <asm/delay.h>
#include <asm/processor.h>
#include <asm/psr.h>
#include <asm/elf.h>
#include <asm/prom.h>
#include <asm/unistd.h>
#include <asm/setup.h>

#include "kernel.h"

/* 
 * Power management idle function 
 * Set in pm platform drivers (apc.c and pmc.c)
 */
void (*sparc_idle)(void);

/* 
 * Power-off handler instantiation for pm.h compliance
 * This is done via auxio, but could be used as a fallback
 * handler when auxio is not present-- unused for now...
 */
void (*pm_power_off)(void) = machine_power_off;
EXPORT_SYMBOL(pm_power_off);

/*
 * sysctl - toggle power-off restriction for serial console 
 * systems in machine_power_off()
 */
int scons_pwroff = 1;

extern void fpsave(unsigned long *, unsigned long *, void *, unsigned long *);

struct task_struct *last_task_used_math = NULL;
struct thread_info *current_set[NR_CPUS];

/* Idle loop support. */
void arch_cpu_idle(void)
{
	if (sparc_idle)
		(*sparc_idle)();
	raw_local_irq_enable();
}

/* XXX cli/sti -> local_irq_xxx here, check this works once SMP is fixed. */
void machine_halt(void)
{
	local_irq_enable();
	mdelay(8);
	local_irq_disable();
	prom_halt();
	panic("Halt failed!");
}

void machine_restart(char * cmd)
{
	char *p;
	
	local_irq_enable();
	mdelay(8);
	local_irq_disable();

	p = strchr (reboot_command, '\n');
	if (p) *p = 0;
	if (cmd)
		prom_reboot(cmd);
	if (*reboot_command)
		prom_reboot(reboot_command);
	prom_feval ("reset");
	panic("Reboot failed!");
}

void machine_power_off(void)
{
	if (auxio_power_register &&
	    (!of_node_is_type(of_console_device, "serial") || scons_pwroff)) {
		u8 power_register = sbus_readb(auxio_power_register);
		power_register |= AUXIO_POWER_OFF;
		sbus_writeb(power_register, auxio_power_register);
	}

	machine_halt();
}

void show_regs(struct pt_regs *r)
{
	struct reg_window32 *rw = (struct reg_window32 *) r->u_regs[14];

	show_regs_print_info(KERN_DEFAULT);

        printk("PSR: %08lx PC: %08lx NPC: %08lx Y: %08lx    %s\n",
	       r->psr, r->pc, r->npc, r->y, print_tainted());
	printk("PC: <%pS>\n", (void *) r->pc);
	printk("%%G: %08lx %08lx  %08lx %08lx  %08lx %08lx  %08lx %08lx\n",
	       r->u_regs[0], r->u_regs[1], r->u_regs[2], r->u_regs[3],
	       r->u_regs[4], r->u_regs[5], r->u_regs[6], r->u_regs[7]);
	printk("%%O: %08lx %08lx  %08lx %08lx  %08lx %08lx  %08lx %08lx\n",
	       r->u_regs[8], r->u_regs[9], r->u_regs[10], r->u_regs[11],
	       r->u_regs[12], r->u_regs[13], r->u_regs[14], r->u_regs[15]);
	printk("RPC: <%pS>\n", (void *) r->u_regs[15]);

	printk("%%L: %08lx %08lx  %08lx %08lx  %08lx %08lx  %08lx %08lx\n",
	       rw->locals[0], rw->locals[1], rw->locals[2], rw->locals[3],
	       rw->locals[4], rw->locals[5], rw->locals[6], rw->locals[7]);
	printk("%%I: %08lx %08lx  %08lx %08lx  %08lx %08lx  %08lx %08lx\n",
	       rw->ins[0], rw->ins[1], rw->ins[2], rw->ins[3],
	       rw->ins[4], rw->ins[5], rw->ins[6], rw->ins[7]);
}

/*
 * The show_stack() is external API which we do not use ourselves.
 * The oops is printed in die_if_kernel.
 */
void show_stack(struct task_struct *tsk, unsigned long *_ksp, const char *loglvl)
{
	unsigned long pc, fp;
	unsigned long task_base;
	struct reg_window32 *rw;
	int count = 0;

	if (!tsk)
		tsk = current;

	if (tsk == current && !_ksp)
		__asm__ __volatile__("mov	%%fp, %0" : "=r" (_ksp));

	task_base = (unsigned long) task_stack_page(tsk);
	fp = (unsigned long) _ksp;
	do {
		/* Bogus frame pointer? */
		if (fp < (task_base + sizeof(struct thread_info)) ||
		    fp >= (task_base + (PAGE_SIZE << 1)))
			break;
		rw = (struct reg_window32 *) fp;
		pc = rw->ins[7];
		printk("%s[%08lx : ", loglvl, pc);
		printk("%s%pS ] ", loglvl, (void *) pc);
		fp = rw->ins[6];
	} while (++count < 16);
	printk("%s\n", loglvl);
}

/*
 * Free current thread data structures etc..
 */
void exit_thread(struct task_struct *tsk)
{
#ifndef CONFIG_SMP
	if (last_task_used_math == tsk) {
#else
	if (test_tsk_thread_flag(tsk, TIF_USEDFPU)) {
#endif
		/* Keep process from leaving FPU in a bogon state. */
		put_psr(get_psr() | PSR_EF);
		fpsave(&tsk->thread.float_regs[0], &tsk->thread.fsr,
		       &tsk->thread.fpqueue[0], &tsk->thread.fpqdepth);
#ifndef CONFIG_SMP
		last_task_used_math = NULL;
#else
		clear_ti_thread_flag(task_thread_info(tsk), TIF_USEDFPU);
#endif
	}
}

void flush_thread(void)
{
	current_thread_info()->w_saved = 0;

#ifndef CONFIG_SMP
	if(last_task_used_math == current) {
#else
	if (test_thread_flag(TIF_USEDFPU)) {
#endif
		/* Clean the fpu. */
		put_psr(get_psr() | PSR_EF);
		fpsave(&current->thread.float_regs[0], &current->thread.fsr,
		       &current->thread.fpqueue[0], &current->thread.fpqdepth);
#ifndef CONFIG_SMP
		last_task_used_math = NULL;
#else
		clear_thread_flag(TIF_USEDFPU);
#endif
	}
}

static inline struct sparc_stackf __user *
clone_stackframe(struct sparc_stackf __user *dst,
		 struct sparc_stackf __user *src)
{
	unsigned long size, fp;
	struct sparc_stackf *tmp;
	struct sparc_stackf __user *sp;

	if (get_user(tmp, &src->fp))
		return NULL;

	fp = (unsigned long) tmp;
	size = (fp - ((unsigned long) src));
	fp = (unsigned long) dst;
	sp = (struct sparc_stackf __user *)(fp - size); 

	/* do_fork() grabs the parent semaphore, we must release it
	 * temporarily so we can build the child clone stack frame
	 * without deadlocking.
	 */
	if (__copy_user(sp, src, size))
		sp = NULL;
	else if (put_user(fp, &sp->fp))
		sp = NULL;

	return sp;
}

/* Copy a Sparc thread.  The fork() return value conventions
 * under SunOS are nothing short of bletcherous:
 * Parent -->  %o0 == childs  pid, %o1 == 0
 * Child  -->  %o0 == parents pid, %o1 == 1
 *
 * NOTE: We have a separate fork kpsr/kwim because
 *       the parent could change these values between
 *       sys_fork invocation and when we reach here
 *       if the parent should sleep while trying to
 *       allocate the task_struct and kernel stack in
 *       do_fork().
 * XXX See comment above sys_vfork in sparc64. todo.
 */
extern void ret_from_fork(void);
extern void ret_from_kernel_thread(void);

int copy_thread(unsigned long clone_flags, unsigned long sp, unsigned long arg,
		struct task_struct *p, unsigned long tls)
{
	struct thread_info *ti = task_thread_info(p);
	struct pt_regs *childregs, *regs = current_pt_regs();
	char *new_stack;

#ifndef CONFIG_SMP
	if(last_task_used_math == current) {
#else
	if (test_thread_flag(TIF_USEDFPU)) {
#endif
		put_psr(get_psr() | PSR_EF);
		fpsave(&p->thread.float_regs[0], &p->thread.fsr,
		       &p->thread.fpqueue[0], &p->thread.fpqdepth);
	}

	/*
	 *  p->thread_info         new_stack   childregs stack bottom
	 *  !                      !           !             !
	 *  V                      V (stk.fr.) V  (pt_regs)  V
	 *  +----- - - - - - ------+===========+=============+
	 */
	new_stack = task_stack_page(p) + THREAD_SIZE;
	new_stack -= STACKFRAME_SZ + TRACEREG_SZ;
	childregs = (struct pt_regs *) (new_stack + STACKFRAME_SZ);

	/*
	 * A new process must start with interrupts disabled, see schedule_tail()
	 * and finish_task_switch(). (If we do not do it and if a timer interrupt
	 * hits before we unlock and attempts to take the rq->lock, we deadlock.)
	 *
	 * Thus, kpsr |= PSR_PIL.
	 */
	ti->ksp = (unsigned long) new_stack;
	p->thread.kregs = childregs;

	if (unlikely(p->flags & (PF_KTHREAD | PF_IO_WORKER))) {
		extern int nwindows;
		unsigned long psr;
		memset(new_stack, 0, STACKFRAME_SZ + TRACEREG_SZ);
		p->thread.current_ds = KERNEL_DS;
		ti->kpc = (((unsigned long) ret_from_kernel_thread) - 0x8);
		childregs->u_regs[UREG_G1] = sp; /* function */
		childregs->u_regs[UREG_G2] = arg;
		psr = childregs->psr = get_psr();
		ti->kpsr = psr | PSR_PIL;
		ti->kwim = 1 << (((psr & PSR_CWP) + 1) % nwindows);
		return 0;
	}
	memcpy(new_stack, (char *)regs - STACKFRAME_SZ, STACKFRAME_SZ + TRACEREG_SZ);
	childregs->u_regs[UREG_FP] = sp;
	p->thread.current_ds = USER_DS;
	ti->kpc = (((unsigned long) ret_from_fork) - 0x8);
	ti->kpsr = current->thread.fork_kpsr | PSR_PIL;
	ti->kwim = current->thread.fork_kwim;

	if (sp != regs->u_regs[UREG_FP]) {
		struct sparc_stackf __user *childstack;
		struct sparc_stackf __user *parentstack;

		/*
		 * This is a clone() call with supplied user stack.
		 * Set some valid stack frames to give to the child.
		 */
		childstack = (struct sparc_stackf __user *)
			(sp & ~0xfUL);
		parentstack = (struct sparc_stackf __user *)
			regs->u_regs[UREG_FP];

#if 0
		printk("clone: parent stack:\n");
		show_stackframe(parentstack);
#endif

		childstack = clone_stackframe(childstack, parentstack);
		if (!childstack)
			return -EFAULT;

#if 0
		printk("clone: child stack:\n");
		show_stackframe(childstack);
#endif

		childregs->u_regs[UREG_FP] = (unsigned long)childstack;
	}

#ifdef CONFIG_SMP
	/* FPU must be disabled on SMP. */
	childregs->psr &= ~PSR_EF;
	clear_tsk_thread_flag(p, TIF_USEDFPU);
#endif

	/* Set the return value for the child. */
	childregs->u_regs[UREG_I0] = current->pid;
	childregs->u_regs[UREG_I1] = 1;

	/* Set the return value for the parent. */
	regs->u_regs[UREG_I1] = 0;

	if (clone_flags & CLONE_SETTLS)
		childregs->u_regs[UREG_G7] = tls;

	return 0;
}

unsigned long __get_wchan(struct task_struct *task)
{
	unsigned long pc, fp, bias = 0;
	unsigned long task_base = (unsigned long) task;
        unsigned long ret = 0;
	struct reg_window32 *rw;
	int count = 0;

<<<<<<< HEAD
	if (!task || task == current || task_is_running(task))
		goto out;

=======
>>>>>>> df0cc57e
	fp = task_thread_info(task)->ksp + bias;
	do {
		/* Bogus frame pointer? */
		if (fp < (task_base + sizeof(struct thread_info)) ||
		    fp >= (task_base + (2 * PAGE_SIZE)))
			break;
		rw = (struct reg_window32 *) fp;
		pc = rw->ins[7];
		if (!in_sched_functions(pc)) {
			ret = pc;
			goto out;
		}
		fp = rw->ins[6] + bias;
	} while (++count < 16);

out:
	return ret;
}
<|MERGE_RESOLUTION|>--- conflicted
+++ resolved
@@ -373,12 +373,6 @@
 	struct reg_window32 *rw;
 	int count = 0;
 
-<<<<<<< HEAD
-	if (!task || task == current || task_is_running(task))
-		goto out;
-
-=======
->>>>>>> df0cc57e
 	fp = task_thread_info(task)->ksp + bias;
 	do {
 		/* Bogus frame pointer? */
